name: Continuous Integration

on:
  # Trigger the workflow on push or pull request,
  # but only for the main branch
  push:
    branches:
      - main
  pull_request:
    branches:
      - main

jobs:
  lint_and_typecheck:
    runs-on: ubuntu-latest
    steps:
      - uses: actions/checkout@v4
      - name: Set up Python 3.11
        uses: actions/setup-python@v5
        with:
          python-version: "3.11"
      - uses: pre-commit/action@v3.0.1
      - name: Install dependencies
        run: |
          python -m pip install --upgrade pip
          pip install poetry
<<<<<<< HEAD
          poetry install --without madrona_mjx
=======
          poetry install --with dev
>>>>>>> f68c2e12
      - name: Test with pytest
        run: |
          source $(poetry env info --path)/bin/activate
          pytest -v<|MERGE_RESOLUTION|>--- conflicted
+++ resolved
@@ -24,11 +24,7 @@
         run: |
           python -m pip install --upgrade pip
           pip install poetry
-<<<<<<< HEAD
-          poetry install --without madrona_mjx
-=======
           poetry install --with dev
->>>>>>> f68c2e12
       - name: Test with pytest
         run: |
           source $(poetry env info --path)/bin/activate
