--- conflicted
+++ resolved
@@ -14,33 +14,9 @@
 hydra-core = "^1.3.2"
 hydra-submitit-launcher = "^1.2.0"
 tabulate = "^0.9.0"
-<<<<<<< HEAD
-tensorboardx = "^2.6.2.2"
-gymnasium = "^0.29.1"
-dm-control = "^1.0.16"
-dm-env = "^1.6"
-pillow = "^10.2.0"
-moviepy = "^1.0.3"
-jmp = { git = "https://github.com/deepmind/jmp" }
-tensorboard = "^2.16.2"
-jaxlib = { url = "https://storage.googleapis.com/jax-releases/cuda11/jaxlib-0.4.23+cuda11.cudnn86-cp310-cp310-manylinux2014_x86_64.whl", extras = [
-    "cuda11_pip",
-] }
-dm-haiku = "^0.0.12"
-distrax = "^0.1.5"
-jax = "0.4.25"
-brax = "^0.12.4"
-equinox = "^0.11.4"
-pyqt6 = "^6.7.0"
-mujoco = "3.3.0"
-pyzmq = "^26.4.0"
-playground = {git = "https://github.com/Andrew-Luo1/mujoco_playground_new.git"}
-typer = "^0.16.0"
-=======
 nvidia-cublas-cu12 = "12.9.0.13"
 moviepy = "1.0.3"
 imageio = "^2.37.0"
->>>>>>> f68c2e12
 
 [[tool.poetry.source]]
 name = "PyPI"
