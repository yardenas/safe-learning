import functools
<<<<<<< HEAD
from typing import Tuple
=======
from typing import Any, Tuple
>>>>>>> fa3fcddb

import jax
import jax.numpy as jnp
from brax import envs
from brax.envs.wrappers.training import VmapWrapper
from brax.training import acting
from brax.training.acme import running_statistics
from brax.training.types import Policy, PRNGKey

from ss2r.algorithms.sac.q_transforms import SACBase, SACCost
from ss2r.algorithms.sac.types import (
    Metrics,
    ReplayBufferState,
    Transition,
    float16,
    float32,
)
from ss2r.algorithms.sbsrl.model_env import ModelBasedEnv
from ss2r.algorithms.sbsrl.types import TrainingState, TrainingStepFn


def make_on_policy_training_step(
    env,
    make_policy,
    make_model_env,
    model_replay_buffer,
    sac_replay_buffer,
    alpha_update,
    critic_update,
    cost_critic_update,
    backup_critic_update,
    backup_cost_critic_update,
    model_update,
    actor_update,
    safe,
    uncertainty_constraint,
    min_alpha,
    reward_q_transform,
    cost_q_transform,
    model_grad_updates_per_step,
    critic_grad_updates_per_step,
    extra_fields,
    extra_fields_model,
    get_experience_fn,
    env_steps_per_experience_call,
    tau,
    num_critic_updates_per_actor_update,
    unroll_length,
    num_model_rollouts,
    penalizer,
    safety_budget,
    reward_pessimism,
    cost_pessimism,
    model_to_real_data_ratio,
    offline,
    save_sooper_backup,
    ensemble_size,
    sac_batch_size,
    normalize_fn,
) -> TrainingStepFn:
    def split_transitions_ensemble(
        transitions: Transition, ensemble_axis: int = 1
    ) -> Transition:
        def _reshape_leaf(x, name):
            if isinstance(x, dict):
                return {k: _reshape_leaf(v, k) for k, v in x.items()}
            x = jnp.asarray(x)
            if name in ("observation", "action"):
                expanded = jnp.expand_dims(x, axis=0)
                target_shape = (ensemble_size,) + x.shape
                return jnp.broadcast_to(expanded, target_shape)
            else:
                perm = list(range(x.ndim))
                perm.pop(ensemble_axis)
                perm = [ensemble_axis] + perm
                return jnp.transpose(x, axes=perm)

        trans_per_ens = transitions._replace(
            **{
                f: _reshape_leaf(getattr(transitions, f), f)
                for f in transitions._fields
            }
        )

        # add index of ensemble prediction as an extra field
        idx = jnp.arange(ensemble_size, dtype=jnp.int32)[:, None, None]
        idx = jnp.broadcast_to(idx, (ensemble_size, sac_batch_size, 1))
        new_extras = {
            **trans_per_ens.extras,
            "state_extras": {
                **trans_per_ens.extras.get("state_extras", {}),
                "idx": idx,
            },
        }
        trans_per_ens = trans_per_ens._replace(extras=new_extras)
        return trans_per_ens

    def compress_transitions_ensemble(
        transitions: Transition, ensemble_axis: int = 1
    ) -> Transition:
        def _reduce_leaf(x: Any, name: str):
            if isinstance(x, dict):
                return {k: _reduce_leaf(v, k) for k, v in x.items()}
            x_arr = jnp.asarray(x)
            if name in ("observation", "action"):
                return x_arr
            return jnp.mean(x_arr, axis=ensemble_axis)

        replacements = {
            f: _reduce_leaf(getattr(transitions, f), f) for f in transitions._fields
        }
        trans_compressed = transitions._replace(**replacements)
        return trans_compressed

    def sgd_step(
        carry: Tuple[TrainingState, ReplayBufferState, PRNGKey, int],
        unused_t,
        planning_env: ModelBasedEnv,
    ) -> Tuple[Tuple[TrainingState, ReplayBufferState, PRNGKey, int], Metrics]:
        training_state, sac_buffer_state, key, count = carry
        key, key_alpha, key_critic, key_actor = jax.random.split(key, 4)
        new_buffer_state, transitions = sac_replay_buffer.sample(sac_buffer_state)
        transitions = float32(transitions)
        alpha_loss, alpha_params, alpha_optimizer_state = alpha_update(
            training_state.alpha_params,
            training_state.behavior_policy_params,
            training_state.normalizer_params,
            transitions,
            key_alpha,
            optimizer_state=training_state.alpha_optimizer_state,
        )
        alpha = jnp.exp(training_state.alpha_params) + min_alpha

        if offline:
            transitions = relabel_offline_transitions(planning_env, transitions)

        # reshape transitions with leading ensemble size
        trans_per_ens = split_transitions_ensemble(transitions, ensemble_axis=1)

        # reward critic update for each ensemble prediction
        _, *ens_keys_reward = jax.random.split(key_critic, ensemble_size + 1)
        ens_keys_reward = jnp.stack(ens_keys_reward)
        critic_loss, behavior_qr_params, behavior_qr_optimizer_state = critic_update(
            training_state.behavior_qr_params,
            training_state.behavior_policy_params,
            training_state.normalizer_params,
            training_state.behavior_target_qr_params,
            alpha,
            trans_per_ens,
            ens_keys_reward,
            reward_q_transform,
            False,
            False,
            optimizer_state=training_state.behavior_qr_optimizer_state,
            params=training_state.behavior_qr_params,
        )
        if save_sooper_backup:
            compressed_transitions = compress_transitions_ensemble(
                transitions, ensemble_axis=1
            )
            (
                backup_critic_loss,
                backup_qr_params,
                backup_qr_optimizer_state,
            ) = backup_critic_update(
                training_state.backup_qr_params,
                training_state.behavior_policy_params,  # TODO: Is it correct to use a common policy for backup and behavior?
                training_state.normalizer_params,
                training_state.backup_target_qr_params,
                alpha,
                compressed_transitions,
                key_critic,
                SACBase(),
                optimizer_state=training_state.backup_qr_optimizer_state,
                params=training_state.backup_qr_params,
            )
        else:
            backup_qr_params = training_state.backup_qr_params
            backup_qr_optimizer_state = training_state.backup_qr_optimizer_state

        if safe or uncertainty_constraint:
            cost_metrics = {}
            if penalizer is not None:
                # cost critic update for each ensemble prediction
                key, key_cost = jax.random.split(key)
                _, *ens_keys_cost = jax.random.split(key_cost, ensemble_size + 1)
                ens_keys_cost = jnp.stack(ens_keys_cost)
                (
                    cost_loss,
                    behavior_qc_params,
                    behavior_qc_optimizer_state,
                ) = cost_critic_update(
                    training_state.behavior_qc_params,
                    training_state.behavior_policy_params,
                    training_state.normalizer_params,
                    training_state.behavior_target_qc_params,
                    alpha,
                    trans_per_ens,
                    ens_keys_cost,
                    cost_q_transform,
                    safe,
                    uncertainty_constraint,
                    optimizer_state=training_state.behavior_qc_optimizer_state,
                    params=training_state.behavior_qc_params,
                )
                cost_metrics["behavior_cost_critic_loss"] = cost_loss
            else:
                behavior_qc_params = training_state.behavior_qc_params
                behavior_qc_optimizer_state = training_state.behavior_qc_optimizer_state
            if save_sooper_backup:
                (
                    backup_cost_critic_loss,
                    backup_qc_params,
                    backup_qc_optimizer_state,
                ) = backup_cost_critic_update(
                    training_state.backup_qc_params,
                    training_state.behavior_policy_params,
                    training_state.normalizer_params,
                    training_state.backup_target_qc_params,
                    alpha,
                    compressed_transitions,
                    key_critic,
                    SACCost(),
                    True,
                    optimizer_state=training_state.backup_qc_optimizer_state,
                    params=training_state.backup_qc_params,
                )
                cost_metrics["backup_cost_critic_loss"] = backup_cost_critic_loss
            else:
                backup_qc_params = training_state.backup_qc_params
                backup_qc_optimizer_state = training_state.backup_qc_optimizer_state
        else:
            cost_metrics = {}
            backup_qc_params = training_state.backup_qc_params
            backup_qc_optimizer_state = training_state.backup_qc_optimizer_state
            behavior_qc_params = training_state.behavior_qc_params
            behavior_qc_optimizer_state = training_state.behavior_qc_optimizer_state

        (actor_loss, aux), new_policy_params, new_policy_optimizer_state = actor_update(
            training_state.behavior_policy_params,
            training_state.normalizer_params,
            training_state.behavior_qr_params,
            training_state.behavior_qc_params,
            training_state.model_params,
            alpha,
            transitions,
            key_actor,
            safety_budget,
            penalizer,
            training_state.penalizer_params,
            optimizer_state=training_state.behavior_policy_optimizer_state,
            params=training_state.behavior_policy_params,
        )

        should_update_actor = count % num_critic_updates_per_actor_update == 0
        update_if_needed = lambda x, y: jnp.where(should_update_actor, x, y)
        policy_params = jax.tree_map(
            update_if_needed, new_policy_params, training_state.behavior_policy_params
        )
        policy_optimizer_state = jax.tree_map(
            update_if_needed,
            new_policy_optimizer_state,
            training_state.behavior_policy_optimizer_state,
        )
        new_penalizer_params = training_state.penalizer_params
        if "penalizer_params" in aux:
            new_penalizer_params = aux.pop("penalizer_params")
        penalizer_params = jax.tree_map(
            update_if_needed,
            new_penalizer_params,
            training_state.penalizer_params,
        )

        polyak = lambda target, new: jax.tree_util.tree_map(
            lambda x, y: x * (1 - tau) + y * tau, target, new
        )
        new_behavior_target_qr_params = polyak(
            training_state.behavior_target_qr_params, behavior_qr_params
        )
        if safe or uncertainty_constraint:
            new_backup_target_qc_params = polyak(
                training_state.backup_target_qc_params, backup_qc_params
            )
            if penalizer is not None:
                new_behavior_target_qc_params = polyak(
                    training_state.behavior_target_qc_params, behavior_qc_params
                )
            else:
                new_behavior_target_qc_params = training_state.behavior_target_qc_params
        else:
            new_behavior_target_qc_params = training_state.behavior_target_qc_params

<<<<<<< HEAD
=======
        if save_sooper_backup:
            new_backup_target_qr_params = polyak(
                training_state.backup_target_qr_params, backup_qr_params
            )
            new_backup_target_qc_params = polyak(
                training_state.backup_target_qc_params, backup_qc_params
            )
        else:
            new_backup_target_qr_params = training_state.backup_target_qr_params
            new_backup_target_qc_params = training_state.backup_target_qc_params

>>>>>>> fa3fcddb
        metrics = {
            "actor_loss": actor_loss,
            "alpha_loss": alpha_loss,
            "alpha": jnp.exp(alpha_params),
            "critic_loss": critic_loss,
            "fraction_done": 1.0 - transitions.discount.mean(),
            **cost_metrics,
            **aux,
        }
        # Note that we store the qc of the backup also as the
        # qc of behavior, this is so that later it
        # will get save correctly to the checkpoint. #TODO: I changed this, ok?
        new_training_state = training_state.replace(  # type: ignore
            behavior_qr_optimizer_state=behavior_qr_optimizer_state,
            behavior_qr_params=behavior_qr_params,
            behavior_target_qr_params=new_behavior_target_qr_params,
            behavior_target_qc_params=new_behavior_target_qc_params,
            backup_qc_optimizer_state=backup_qc_optimizer_state,
            backup_qr_optimizer_state=backup_qr_optimizer_state,
            backup_qc_params=backup_qc_params,
            behavior_qc_optimizer_state=behavior_qc_optimizer_state,
            behavior_qc_params=behavior_qc_params,
            backup_target_qc_params=new_backup_target_qc_params,
            backup_target_qr_params=new_backup_target_qr_params,
            gradient_steps=training_state.gradient_steps + 1,
            behavior_policy_optimizer_state=policy_optimizer_state,
            behavior_policy_params=policy_params,
            alpha_optimizer_state=alpha_optimizer_state,
            alpha_params=alpha_params,
            penalizer_params=penalizer_params,
        )
        return (new_training_state, new_buffer_state, key, count + 1), metrics

    def model_sgd_step(
        carry: Tuple[TrainingState, PRNGKey], transitions: Transition
    ) -> Tuple[Tuple[TrainingState, PRNGKey], Metrics]:
        training_state, key = carry
        # TODO (yarden): can remove this
        key, _ = jax.random.split(key)
        transitions = float32(transitions)
        model_loss, model_params, model_optimizer_state = model_update(
            training_state.model_params,
            training_state.normalizer_params,
            transitions,
            optimizer_state=training_state.model_optimizer_state,  # type: ignore
            params=training_state.model_params,
        )
        new_training_state = training_state.replace(  # type: ignore
            model_optimizer_state=model_optimizer_state,
            model_params=model_params,
        )
        metrics = {"model_loss": model_loss}
        return (new_training_state, key), metrics

    def run_experience_step(
        training_state: TrainingState,
        env_state: envs.State,
        buffer_state: ReplayBufferState,
        key: PRNGKey,
    ) -> Tuple[TrainingState, envs.State, ReplayBufferState, PRNGKey]:
        """Runs the non-jittable experience collection step."""
        experience_key, training_key = jax.random.split(key)
        normalizer_params, env_state, buffer_state = get_experience_fn(
            env,
            make_policy,
            training_state.behavior_policy_params,
            training_state.normalizer_params,
            model_replay_buffer,
            env_state,
            buffer_state,
            experience_key,
            extra_fields,
        )
        training_state = training_state.replace(  # type: ignore
            normalizer_params=normalizer_params,
            env_steps=training_state.env_steps + env_steps_per_experience_call,
        )
        return training_state, env_state, buffer_state, training_key

    def generate_model_data(
        training_state: TrainingState,
        planning_env: ModelBasedEnv,
        policy: Policy,
        sac_replay_buffer_state: ReplayBufferState,
        key: PRNGKey,
    ) -> Tuple[TrainingState, ReplayBufferState, Metrics]:
        keys = jax.random.split(key, num_model_rollouts + 2)
        key = keys[0]
        key_generate_unroll = keys[1]
        rollout_keys = keys[2:]

        if unroll_length != 1:
            raise ValueError("Unrolls with more than one step not supported")
        state = planning_env.reset(rollout_keys)  # one-step rollout
        _, transitions = acting.actor_step(
            planning_env,
            state,
            policy,
            key_generate_unroll,
            extra_fields=extra_fields_model,
        )
        disagreement = jnp.expand_dims(
            transitions.extras["state_extras"]["disagreement"], axis=1
        )  # (B,1)
        new_disagreement_normalizer_params = running_statistics.update(
            training_state.disagreement_normalizer_params, disagreement
        )
        training_state = training_state.replace(  # type: ignore
            disagreement_normalizer_params=new_disagreement_normalizer_params
        )
        disagreement = normalize_fn(
            disagreement, training_state.disagreement_normalizer_params
        )
        transitions.extras["state_extras"]["disagreement"] = jnp.full(
            transitions.reward.shape, disagreement
        )  # (B,ensemble_size)
        sac_replay_buffer_state = sac_replay_buffer.insert(
            sac_replay_buffer_state, float16(transitions)
        )
        disagreement_metrics = {"normalized_disagreement": disagreement.mean()}
        return training_state, sac_replay_buffer_state, disagreement_metrics

    def relabel_real_transitions(
        training_state: TrainingState,
        planning_env: ModelBasedEnv,
        transitions: Transition,
    ):
        pred_fn = planning_env.model_network.apply
        model_params = planning_env.model_params
        normalizer_params = planning_env.normalizer_params
        vmap_pred_fn = jax.vmap(pred_fn, in_axes=(None, 0, None, None))
        next_obs_pred, *_ = vmap_pred_fn(
            normalizer_params, model_params, transitions.observation, transitions.action
        )
        disagreement = (
            next_obs_pred.std(axis=0).mean(-1)
            if isinstance(next_obs_pred, jax.Array)
            else next_obs_pred["state"].std(axis=0).mean(-1)
        )  # (B,)
        disagreement = jnp.expand_dims(disagreement, axis=1)  # (B, 1)
        new_disagreement_normalizer_params = running_statistics.update(
            training_state.disagreement_normalizer_params, disagreement
        )
        training_state = training_state.replace(  # type: ignore
            disagreement_normalizer_params=new_disagreement_normalizer_params
        )
        disagreement = normalize_fn(
            disagreement, training_state.disagreement_normalizer_params
        )

        new_reward = jnp.tile(transitions.reward[:, None], (1, ensemble_size))
        new_discount = jnp.tile(transitions.discount[:, None], (1, ensemble_size))
        new_next_observation = jnp.tile(
            transitions.next_observation[:, None, :], (1, ensemble_size, 1)
        )
        transitions.extras["state_extras"]["truncation"] = jnp.tile(
            transitions.extras["state_extras"]["truncation"][:, None],
            (1, ensemble_size),
        )
        transitions.extras["state_extras"]["disagreement"] = jnp.tile(
            disagreement, (1, ensemble_size)
        )
        if safe:
            transitions.extras["state_extras"]["cost"] = jnp.tile(
                transitions.extras["state_extras"]["cost"][:, None], (1, ensemble_size)
            )

        return training_state, Transition(
            observation=transitions.observation,
            next_observation=new_next_observation,
            action=transitions.action,
            reward=new_reward,
            discount=new_discount,
            extras=transitions.extras,
        )

    def relabel_offline_transitions(
        planning_env: ModelBasedEnv,
        transitions: Transition,
    ):
        pred_fn = planning_env.model_network.apply
        model_params = planning_env.model_params
        normalizer_params = planning_env.normalizer_params
        vmap_pred_fn = jax.vmap(pred_fn, in_axes=(None, 0, None, None))
        next_obs_pred, reward, cost = vmap_pred_fn(
            normalizer_params, model_params, transitions.observation, transitions.action
        )
        disagreement = (
            next_obs_pred.std(axis=0).mean(-1)
            if isinstance(next_obs_pred, jax.Array)
            else next_obs_pred["state"].std(axis=0).mean(-1)
        )  # (B,)
        transitions.extras["state_extras"]["cost"] += (
            jnp.expand_dims(disagreement, 1) * cost_pessimism
        )
        new_reward = (
            transitions.reward - jnp.expand_dims(disagreement, 1) * reward_pessimism
        )
        return Transition(
            observation=transitions.observation,
            next_observation=transitions.next_observation,
            action=transitions.action,
            reward=new_reward,
            discount=transitions.discount,
            extras=transitions.extras,
        )

    def training_step(
        training_state: TrainingState,
        env_state: envs.State,
        model_buffer_state: ReplayBufferState,
        sac_buffer_state: ReplayBufferState,
        key: PRNGKey,
    ) -> Tuple[
        TrainingState, envs.State, ReplayBufferState, ReplayBufferState, Metrics
    ]:
        """Splits training into experience collection and a jitted training step."""
        # Keep the original buffer state, so that model-generated data is discarded
        initial_sac_buffer_state = sac_buffer_state
        if not offline:
            (
                training_state,
                env_state,
                model_buffer_state,
                training_key,
            ) = run_experience_step(training_state, env_state, model_buffer_state, key)
        else:
            training_state = training_state.replace(  # type: ignore
                env_steps=training_state.env_steps + env_steps_per_experience_call,
            )
            training_key = key
        model_buffer_state, transitions = model_replay_buffer.sample(model_buffer_state)
        # Change the front dimension of transitions so 'update_step' is called
        # grad_updates_per_step times by the scan.
        tmp_transitions = jax.tree_util.tree_map(
            lambda x: jnp.reshape(x, (model_grad_updates_per_step, -1) + x.shape[1:]),
            transitions,
        )
        (training_state, _), model_metrics = jax.lax.scan(
            model_sgd_step, (training_state, training_key), tmp_transitions
        )
        planning_env = make_model_env(
            training_state=training_state,
            transitions=transitions,
        )
        planning_env = VmapWrapper(planning_env)
        policy = make_policy(
            (training_state.normalizer_params, training_state.behavior_policy_params)
        )
        # Rollout trajectories from the sampled transitions
        training_state, sac_buffer_state, disagreement_metrics = generate_model_data(
            training_state, planning_env, policy, sac_buffer_state, training_key
        )
        # Add some real transitions
<<<<<<< HEAD
        num_real_transitions = int(
            num_model_rollouts
            * (1 - model_to_real_data_ratio)
            / model_to_real_data_ratio  # TODO: see what I modified in train.py
        )
        assert (
            num_real_transitions <= transitions.reward.shape[0]
        ), "More model minibatches than real minibatches"
        if num_real_transitions >= 1:
            transitions = jax.tree_util.tree_map(
                lambda x: x[:num_real_transitions],
                transitions,
            )
=======
        if model_to_real_data_ratio < 1:
>>>>>>> fa3fcddb
            training_state, transitions = relabel_real_transitions(
                training_state, planning_env, transitions
            )
            transitions = float16(transitions)
            sac_buffer_state = sac_replay_buffer.insert(sac_buffer_state, transitions)

        # Train SAC
        sgd_with_env = functools.partial(sgd_step, planning_env=planning_env)
        (training_state, sac_buffer_state, *_), metrics = jax.lax.scan(
            sgd_with_env,
            (training_state, sac_buffer_state, training_key, 0),
            (),
            length=critic_grad_updates_per_step,
        )

        metrics["buffer_current_size"] = model_replay_buffer.size(model_buffer_state)
        metrics |= env_state.metrics
        metrics |= disagreement_metrics
        metrics |= model_metrics
        return (
            training_state,
            env_state,
            model_buffer_state,
            initial_sac_buffer_state,
            metrics,
        )

    return training_step<|MERGE_RESOLUTION|>--- conflicted
+++ resolved
@@ -1,9 +1,5 @@
 import functools
-<<<<<<< HEAD
-from typing import Tuple
-=======
 from typing import Any, Tuple
->>>>>>> fa3fcddb
 
 import jax
 import jax.numpy as jnp
@@ -296,8 +292,6 @@
         else:
             new_behavior_target_qc_params = training_state.behavior_target_qc_params
 
-<<<<<<< HEAD
-=======
         if save_sooper_backup:
             new_backup_target_qr_params = polyak(
                 training_state.backup_target_qr_params, backup_qr_params
@@ -309,7 +303,6 @@
             new_backup_target_qr_params = training_state.backup_target_qr_params
             new_backup_target_qc_params = training_state.backup_target_qc_params
 
->>>>>>> fa3fcddb
         metrics = {
             "actor_loss": actor_loss,
             "alpha_loss": alpha_loss,
@@ -564,23 +557,7 @@
             training_state, planning_env, policy, sac_buffer_state, training_key
         )
         # Add some real transitions
-<<<<<<< HEAD
-        num_real_transitions = int(
-            num_model_rollouts
-            * (1 - model_to_real_data_ratio)
-            / model_to_real_data_ratio  # TODO: see what I modified in train.py
-        )
-        assert (
-            num_real_transitions <= transitions.reward.shape[0]
-        ), "More model minibatches than real minibatches"
-        if num_real_transitions >= 1:
-            transitions = jax.tree_util.tree_map(
-                lambda x: x[:num_real_transitions],
-                transitions,
-            )
-=======
         if model_to_real_data_ratio < 1:
->>>>>>> fa3fcddb
             training_state, transitions = relabel_real_transitions(
                 training_state, planning_env, transitions
             )
