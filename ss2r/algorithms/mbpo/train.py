# Copyright 2024 The Brax Authors.
#
# Licensed under the Apache License, Version 2.0 (the "License");
# you may not use this file except in compliance with the License.
# You may obtain a copy of the License at
#
#     http://www.apache.org/licenses/LICENSE-2.0
#
# Unless required by applicable law or agreed to in writing, software
# distributed under the License is distributed on an "AS IS" BASIS,
# WITHOUT WARRANTIES OR CONDITIONS OF ANY KIND, either express or implied.
# See the License for the specific language governing permissions and
# limitations under the License.

"""Model-Based Proximal Policy Optimization.

See: https://arxiv.org/abs/1906.08253
"""

import functools
import time
from typing import Any, Callable, Mapping, Optional, Tuple

import jax
import jax.numpy as jnp
import optax
from absl import logging
from brax import envs
from brax.training import replay_buffers
from brax.training.acme import running_statistics, specs
from brax.training.agents.sac import checkpoint
from brax.training.types import PRNGKey
from ml_collections import config_dict

import ss2r.algorithms.mbpo.losses as mbpo_losses
import ss2r.algorithms.mbpo.networks as mbpo_networks
from ss2r.algorithms.mbpo.model_env import create_model_env
from ss2r.algorithms.mbpo.training_step import make_training_step
from ss2r.algorithms.mbpo.types import TrainingState
from ss2r.algorithms.sac import gradients
from ss2r.algorithms.sac.data import collect_single_step
from ss2r.algorithms.sac.q_transforms import QTransformation, SACBase, SACCost
from ss2r.algorithms.sac.types import (
    CollectDataFn,
    Metrics,
    ReplayBufferState,
    Transition,
    float16,
)
from ss2r.rl.evaluation import ConstraintsEvaluator, InterventionConstraintsEvaluator


def _init_training_state(
    key: PRNGKey,
    obs_size: int,
    mbpo_network: mbpo_networks.MBPONetworks,
    alpha_optimizer: optax.GradientTransformation,
    policy_optimizer: optax.GradientTransformation,
    qr_optimizer: optax.GradientTransformation,
    qc_optimizer: optax.GradientTransformation,
    model_optimizer: optax.GradientTransformation,
    model_ensemble_size: int,
) -> TrainingState:
    """Inits the training state and replicates it over devices."""
    key_policy, key_qr, key_model = jax.random.split(key, 3)
    log_alpha = jnp.asarray(0.0, dtype=jnp.float32)
    alpha_optimizer_state = alpha_optimizer.init(log_alpha)
    policy_params = mbpo_network.policy_network.init(key_policy)
    policy_optimizer_state = policy_optimizer.init(policy_params)
    qr_params = mbpo_network.qr_network.init(key_qr)
    qr_optimizer_state = qr_optimizer.init(qr_params)
    init_model_ensemble = jax.vmap(mbpo_network.model_network.init)
    model_keys = jax.random.split(key_model, model_ensemble_size)
    model_params = init_model_ensemble(model_keys)
    model_optimizer_state = model_optimizer.init(model_params)
    if mbpo_network.qc_network is not None:
        qc_params = mbpo_network.qc_network.init(key_qr)
        assert qc_optimizer is not None
        qc_optimizer_state = qc_optimizer.init(qc_params)
    else:
        qc_params = None
        qc_optimizer_state = None
    if isinstance(obs_size, Mapping):
        obs_shape = {
            k: specs.Array(v, jnp.dtype("float32")) for k, v in obs_size.items()
        }
    else:
        obs_shape = specs.Array((obs_size,), jnp.dtype("float32"))
    normalizer_params = running_statistics.init_state(obs_shape)
    training_state = TrainingState(
        policy_optimizer_state=policy_optimizer_state,
        policy_params=policy_params,
        backup_policy_params=policy_params,
        qr_optimizer_state=qr_optimizer_state,
        qr_params=qr_params,
        qc_optimizer_state=qc_optimizer_state,
        qc_params=qc_params,
        target_qr_params=qr_params,
        target_qc_params=qc_params,
        model_params=model_params,
        model_optimizer_state=model_optimizer_state,
        gradient_steps=jnp.zeros(()),
        env_steps=jnp.zeros(()),
        alpha_optimizer_state=alpha_optimizer_state,
        alpha_params=log_alpha,
        normalizer_params=normalizer_params,
    )  #  type: ignore
    return training_state


def train(
    environment: envs.Env,
    num_timesteps,
    episode_length: int,
    action_repeat: int = 1,
    num_envs: int = 1,
    num_eval_envs: int = 128,
    num_eval_episodes: int = 10,
    wrap_env_fn: Optional[Callable[[Any], Any]] = None,
    get_experience_fn: CollectDataFn = collect_single_step,
    learning_rate: float = 1e-4,
    critic_learning_rate: float = 1e-4,
    model_learning_rate: float = 1e-4,
    alpha_learning_rate: float = 3e-4,
    init_alpha: float | None = None,
    min_alpha: float = 0.0,
    discounting: float = 0.9,
    safety_discounting: float = 0.9,
    seed: int = 0,
    batch_size: int = 256,
    sac_batch_size: int = 256,
    num_evals: int = 1,
    normalize_observations: bool = False,
    reward_scaling: float = 1.0,
    cost_scaling: float = 1.0,
    tau: float = 0.005,
    min_replay_size: int = 0,
    max_replay_size: Optional[int] = None,
    model_grad_updates_per_step: int = 1,
    critic_grad_updates_per_step: int = 1,
    num_critic_updates_per_actor_update: int = 1,
    model_to_real_data_ratio: float = 1.0,
    unroll_length: int = 1,
    num_model_rollouts: int = 400,
    deterministic_eval: bool = False,
    network_factory: mbpo_networks.NetworkFactory[
        mbpo_networks.MBPONetworks,
    ] = mbpo_networks.make_mbpo_networks,
    n_critics: int = 2,
    n_heads: int = 1,
    model_ensemble_size: int = 1,
    progress_fn: Callable[[int, Metrics], None] = lambda *args: None,
    checkpoint_logdir: Optional[str] = None,
    restore_checkpoint_path: Optional[str] = None,
    eval_env: Optional[envs.Env] = None,
    safe: bool = False,
    safety_budget: float = float("inf"),
    reward_q_transform: QTransformation = SACBase(),
    cost_q_transform: QTransformation = SACCost(),
    use_bro: bool = True,
    normalize_budget: bool = True,
    reset_on_eval: bool = True,
    store_buffer: bool = False,
    use_rae: bool = False,
    optimism: float = 0.0,
    pessimism: float = 0.0,
    model_propagation: str = "nominal",
    reward_termination: float = 0.0,
    use_termination: bool = True,
):
    if min_replay_size >= num_timesteps:
        raise ValueError(
            "No training will happen because min_replay_size >= num_timesteps"
        )
    episodic_safety_budget = safety_budget
    budget_scaling_fun = lambda x: x
    if safety_discounting != 1.0 and normalize_budget:
        budget_scaling_fun = (
            lambda x: x / episode_length / (1.0 - safety_discounting) * action_repeat
        )
        safety_budget = budget_scaling_fun(episodic_safety_budget)
    logging.info(f"Episode safety budget: {safety_budget}")
    if max_replay_size is None:
        max_replay_size = num_timesteps
    # The number of environment steps executed for every `actor_step()` call.
    env_steps_per_actor_step = action_repeat * num_envs
    env_steps_per_experience_call = env_steps_per_actor_step
    # equals to ceil(min_replay_size / env_steps_per_actor_step)
    num_prefill_experience_call = -(-min_replay_size // num_envs)
    if get_experience_fn != collect_single_step:
        # Using episodic or hardware (which is episodic)
        env_steps_per_experience_call *= episode_length
        num_prefill_experience_call = -(-num_prefill_experience_call // episode_length)
    num_prefill_env_steps = num_prefill_experience_call * env_steps_per_experience_call
    assert num_timesteps - num_prefill_env_steps >= 0
    num_evals_after_init = max(num_evals - 1, 1)
    # The number of run_one_sac_epoch calls per run_sac_training.
    # equals to
    # ceil(num_timesteps - num_prefill_env_steps /
    #      (num_evals_after_init * env_steps_per_actor_step))
    num_training_steps_per_epoch = -(
        -(num_timesteps - num_prefill_env_steps)
        // (num_evals_after_init * env_steps_per_experience_call)
    )
    env = environment
    if wrap_env_fn is not None:
        env = wrap_env_fn(env)
    rng = jax.random.PRNGKey(seed)
    obs_size = env.observation_size
    action_size = env.action_size
    normalize_fn = lambda x, y: x
    if normalize_observations:
        normalize_fn = running_statistics.normalize

    mbpo_network = network_factory(
        observation_size=obs_size["state"]
        if isinstance(obs_size, Mapping)
        else obs_size,
        action_size=action_size,
        preprocess_observations_fn=normalize_fn,
        safe=safe,
        use_bro=use_bro,
        n_critics=n_critics,
        n_heads=n_heads,
    )
    alpha_optimizer = optax.adam(learning_rate=alpha_learning_rate)
    make_optimizer = lambda lr, grad_clip_norm: optax.chain(
        optax.clip_by_global_norm(grad_clip_norm),
        optax.adamw(learning_rate=lr),
    )
    policy_optimizer = make_optimizer(learning_rate, 1.0)
    qr_optimizer = make_optimizer(critic_learning_rate, 1.0)
    qc_optimizer = make_optimizer(critic_learning_rate, 1.0)
    model_optimizer = make_optimizer(model_learning_rate, 1.0)
    if isinstance(obs_size, Mapping):
        dummy_obs = {k: jnp.zeros(v) for k, v in obs_size.items()}
    else:
        dummy_obs = jnp.zeros((obs_size,))
    dummy_action = jnp.zeros((action_size,))
    extras = {
        "state_extras": {
            "truncation": jnp.zeros(()),
        },
        "policy_extras": {},
    }
    if safe:
        extras["state_extras"]["cost"] = jnp.zeros(())  # type: ignore
        extras["policy_extras"] = {
            "intervention": jnp.zeros(()),
            "policy_distance": jnp.zeros(()),
            "cumulative_cost": jnp.zeros(()),
            "expected_total_cost": jnp.zeros(()),
        }

    dummy_transition = Transition(  # pytype: disable=wrong-arg-types  # jax-ndarray
        observation=dummy_obs,
        action=dummy_action,
        reward=jnp.zeros(()),
        discount=jnp.zeros(()),
        next_observation=dummy_obs,
        extras=extras,
    )
    dummy_transition = float16(dummy_transition)
    global_key, local_key = jax.random.split(rng)
    training_state = _init_training_state(
        key=global_key,
        obs_size=obs_size,
        mbpo_network=mbpo_network,
        alpha_optimizer=alpha_optimizer,
        policy_optimizer=policy_optimizer,
        qr_optimizer=qr_optimizer,
        qc_optimizer=qc_optimizer,
        model_optimizer=model_optimizer,
        model_ensemble_size=model_ensemble_size,
    )
    del global_key
    local_key, model_rb_key, actor_critic_rb_key, env_key, eval_key = jax.random.split(
        local_key, 5
    )
    if restore_checkpoint_path is not None:
        params = checkpoint.load(restore_checkpoint_path)
        ts_normalizer_params = training_state.normalizer_params
        if isinstance(ts_normalizer_params.mean, dict):
            mean = {
                "state": params[0].mean,
                "cumulative_cost": ts_normalizer_params.mean["cumulative_cost"],
                "curr_discount": ts_normalizer_params.mean["curr_discount"],
            }
            std = {
                "state": params[0].std,
                "cumulative_cost": ts_normalizer_params.std["cumulative_cost"],
                "curr_discount": ts_normalizer_params.std["curr_discount"],
            }
            summed_var = {
                "state": params[0].summed_variance,
                "cumulative_cost": ts_normalizer_params.summed_variance[
                    "cumulative_cost"
                ],
                "curr_discount": ts_normalizer_params.summed_variance["curr_discount"],
            }
            count = params[0].count
            ts_normalizer_params = ts_normalizer_params.replace(
                mean=mean,
                std=std,
                count=count,
                summed_variance=summed_var,
            )
        else:
            ts_normalizer_params = params[0]
        training_state = training_state.replace(  # type: ignore
            normalizer_params=ts_normalizer_params,
            policy_params=params[1],
            backup_policy_params=params[1],
            qr_params=params[3],
            qc_params=params[4] if safe else None,
        )
<<<<<<< HEAD
        if len(params) >= 5 and use_rae:
            logging.info("Restoring replay buffer state")
            model_buffer_state = params[5]
            model_buffer_state = replay_buffers.ReplayBufferState(**model_buffer_state)
            model_replay_buffer = RAEReplayBuffer(
                max_replay_size=max_replay_size,
                dummy_data_sample=dummy_transition,
                sample_batch_size=batch_size * model_grad_updates_per_step,
                offline_data_state=model_buffer_state,
            )

    make_planning_policy = mbpo_networks.make_inference_fn(mbpo_network)
    if safe:
        make_rollout_policy = mbpo_networks.make_safe_inference_fn(
            mbpo_network,
            training_state.backup_policy_params,
            training_state.normalizer_params,
            budget_scaling_fun,
        )
        get_rollout_policy_params = mbpo_networks.get_inference_policy_params(
            True, safety_budget=safety_budget
        )
    else:
        make_rollout_policy = mbpo_networks.make_inference_fn(mbpo_network)
        get_rollout_policy_params = mbpo_networks.get_inference_policy_params(False)

    if not restore_checkpoint_path or not use_rae:
=======
    if not restore_checkpoint_path:
>>>>>>> 676d2643
        model_replay_buffer = replay_buffers.UniformSamplingQueue(
            max_replay_size=max_replay_size,
            dummy_data_sample=dummy_transition,
            sample_batch_size=batch_size * model_grad_updates_per_step,
        )
    sac_replay_buffer = replay_buffers.UniformSamplingQueue(
        max_replay_size=max_replay_size,
        dummy_data_sample=dummy_transition,
        sample_batch_size=sac_batch_size * critic_grad_updates_per_step,
    )
    model_buffer_state = model_replay_buffer.init(model_rb_key)
    sac_buffer_state = model_replay_buffer.init(actor_critic_rb_key)
    alpha_loss, critic_loss, actor_loss, model_loss = mbpo_losses.make_losses(
        mbpo_network=mbpo_network,
        reward_scaling=reward_scaling,
        cost_scaling=cost_scaling,
        discounting=discounting,
        safety_discounting=safety_discounting,
        action_size=action_size,
        init_alpha=init_alpha,
        use_bro=use_bro,
        normalize_fn=normalize_fn,
    )
    alpha_update = (
        gradients.gradient_update_fn(  # pytype: disable=wrong-arg-types  # jax-ndarray
            alpha_loss, alpha_optimizer, pmap_axis_name=None
        )
    )
    critic_update = (
        gradients.gradient_update_fn(  # pytype: disable=wrong-arg-types  # jax-ndarray
            critic_loss, qr_optimizer, pmap_axis_name=None
        )
    )
    if safe:
        cost_critic_update = gradients.gradient_update_fn(  # pytype: disable=wrong-arg-types  # jax-ndarray
            critic_loss, qc_optimizer, pmap_axis_name=None
        )
    else:
        cost_critic_update = None
    model_update = (
        gradients.gradient_update_fn(  # pytype: disable=wrong-arg-types  # jax-ndarray
            model_loss, model_optimizer, pmap_axis_name=None
        )
    )
    actor_update = (
        gradients.gradient_update_fn(  # pytype: disable=wrong-arg-types  # jax-ndarray
            actor_loss, policy_optimizer, pmap_axis_name=None
        )
    )
    extra_fields = ("truncation",)
    if safe:
        extra_fields += ("cost",)  # type: ignore

    make_model_env = functools.partial(
        create_model_env,
        model_network=mbpo_network.model_network,
        qc_network=mbpo_network.qc_network,
        action_size=action_size,
        observation_size=obs_size,
        ensemble_selection=model_propagation,
        safety_budget=safety_budget,
        cost_discount=safety_discounting,
        scaling_fn=budget_scaling_fun,
        reward_termination=reward_termination,
        use_termination=use_termination,
    )
    training_step = make_training_step(
        env,
        make_planning_policy,
        make_rollout_policy,
        get_rollout_policy_params,
        make_model_env,
        model_replay_buffer,
        sac_replay_buffer,
        alpha_update,
        critic_update,
        cost_critic_update,
        model_update,
        actor_update,
        safe,
        min_alpha,
        reward_q_transform,
        cost_q_transform,
        model_grad_updates_per_step,
        critic_grad_updates_per_step,
        extra_fields,
        get_experience_fn,
        env_steps_per_experience_call,
        tau,
        num_critic_updates_per_actor_update,
        unroll_length,
        num_model_rollouts,
        optimism,
        pessimism,
        model_to_real_data_ratio,
        budget_scaling_fun,
        reward_termination=reward_termination,
        use_termination=use_termination,
    )

    def prefill_replay_buffer(
        training_state: TrainingState,
        env_state: envs.State,
        buffer_state: ReplayBufferState,
        key: PRNGKey,
    ) -> Tuple[TrainingState, envs.State, ReplayBufferState, PRNGKey]:
        def f(carry, unused):
            del unused
            training_state, env_state, buffer_state, key = carry
            key, new_key = jax.random.split(key)
            new_normalizer_params, env_state, buffer_state = get_experience_fn(
                env,
                make_rollout_policy,
                get_rollout_policy_params(training_state),
                training_state.normalizer_params,
                model_replay_buffer,
                env_state,
                buffer_state,
                key,
                extra_fields,
            )
            new_training_state = training_state.replace(
                normalizer_params=new_normalizer_params,
                env_steps=training_state.env_steps + env_steps_per_experience_call,
            )
            return (new_training_state, env_state, buffer_state, new_key), ()

        return jax.lax.scan(
            f,
            (training_state, env_state, buffer_state, key),
            (),
            length=num_prefill_experience_call,
        )[0]

    def training_epoch(
        training_state: TrainingState,
        env_state: envs.State,
        model_buffer_state: ReplayBufferState,
        sac_buffer_state: ReplayBufferState,
        key: PRNGKey,
    ) -> Tuple[
        TrainingState, envs.State, ReplayBufferState, ReplayBufferState, Metrics
    ]:
        def f(carry, unused_t):
            ts, es, mbs, acbs, k = carry
            k, new_key = jax.random.split(k)
            ts, es, mbs, metrics = training_step(ts, es, mbs, acbs, k)
            return (ts, es, mbs, acbs, new_key), metrics

        (
            (
                training_state,
                env_state,
                model_buffer_state,
                sac_buffer_state,
                key,
            ),
            metrics,
        ) = jax.lax.scan(
            f,
            (
                training_state,
                env_state,
                model_buffer_state,
                sac_buffer_state,
                key,
            ),
            (),
            length=num_training_steps_per_epoch,
        )
        metrics = jax.tree_util.tree_map(jnp.mean, metrics)
        return (
            training_state,
            env_state,
            model_buffer_state,
            sac_buffer_state,
            metrics,
        )

    # Note that this is NOT a pure jittable method.
    def training_epoch_with_timing(
        training_state: TrainingState,
        env_state: envs.State,
        model_buffer_state: ReplayBufferState,
        sac_buffer_state: ReplayBufferState,
        key: PRNGKey,
    ) -> Tuple[
        TrainingState, envs.State, ReplayBufferState, ReplayBufferState, Metrics
    ]:
        nonlocal training_walltime  # type: ignore
        t = time.time()
        (
            training_state,
            env_state,
            model_buffer_state,
            sac_buffer_state,
            metrics,
        ) = training_epoch(
            training_state,
            env_state,
            model_buffer_state,
            sac_buffer_state,
            key,
        )
        metrics = jax.tree_util.tree_map(jnp.mean, metrics)
        jax.tree_util.tree_map(lambda x: x.block_until_ready(), metrics)
        epoch_training_time = time.time() - t
        training_walltime += epoch_training_time
        sps = (
            env_steps_per_experience_call * num_training_steps_per_epoch
        ) / epoch_training_time
        metrics = {
            "training/sps": sps,
            "training/walltime": training_walltime,
            **{f"training/{name}": value for name, value in metrics.items()},
        }
        return (
            training_state,
            env_state,
            model_buffer_state,
            sac_buffer_state,
            metrics,
        )  # pytype: disable=bad-return-type  # py311-upgrade

    # Training state init
    # Env init
    env_keys = jax.random.split(env_key, num_envs)
    reset_fn = jax.jit(env.reset)
    env_state = reset_fn(env_keys)

    # Replay buffer init

    if not eval_env:
        eval_env = environment
    Evaluator = InterventionConstraintsEvaluator if safe else ConstraintsEvaluator
    evaluator = Evaluator(
        eval_env,
        functools.partial(make_rollout_policy, deterministic=deterministic_eval),
        num_eval_envs=num_eval_envs,
        episode_length=episode_length,
        action_repeat=action_repeat,
        key=eval_key,
        budget=safety_budget,
        num_episodes=num_eval_episodes,
    )

    # Run initial eval
    metrics = {}
    if num_evals > 1:
        metrics = evaluator.run_evaluation(
            (
                training_state.normalizer_params,
                get_rollout_policy_params(training_state),
            ),
            training_metrics={},
        )
        logging.info(metrics)
        progress_fn(0, metrics)

    # Create and initialize the replay buffer.
    t = time.time()
    prefill_key, local_key = jax.random.split(local_key)
    training_state, env_state, model_buffer_state, _ = prefill_replay_buffer(
        training_state, env_state, model_buffer_state, prefill_key
    )
    replay_size = jnp.sum(model_replay_buffer.size(model_buffer_state))
    logging.info("replay size after prefill %s", replay_size)
    assert replay_size >= min_replay_size
    training_walltime = time.time() - t

    current_step = 0
    for _ in range(num_evals_after_init):
        logging.info("step %s", current_step)
        # Optimization
        epoch_key, local_key = jax.random.split(local_key)
        (
            training_state,
            env_state,
            model_buffer_state,
            sac_buffer_state,
            training_metrics,
        ) = training_epoch_with_timing(
            training_state,
            env_state,
            model_buffer_state,
            sac_buffer_state,
            epoch_key,
        )
        if reset_on_eval:
            reset_keys = jax.random.split(epoch_key, num_envs)
            env_state = reset_fn(reset_keys)
        current_step = int(training_state.env_steps)

        # Eval and logging
        if checkpoint_logdir:
            # Save current policy.
            params = (
                training_state.normalizer_params,
                training_state.policy_params,
                training_state.qr_params,
                training_state.qc_params,
                training_state.model_params,
            )
            if store_buffer:
                params += (model_buffer_state,)
            dummy_ckpt_config = config_dict.ConfigDict()
            checkpoint.save(checkpoint_logdir, current_step, params, dummy_ckpt_config)

        # Run evals.
        metrics = evaluator.run_evaluation(
            (
                training_state.normalizer_params,
                get_rollout_policy_params(training_state),
            ),
            training_metrics,
        )
        logging.info(metrics)
        progress_fn(current_step, metrics)

    total_steps = current_step
    assert total_steps >= num_timesteps
    params = (
        training_state.normalizer_params,
        training_state.policy_params,
        training_state.qr_params,
        training_state.qc_params,
        training_state.model_params,
    )
    if store_buffer:
        params += (model_buffer_state,)
    logging.info("total steps: %s", total_steps)
    return make_rollout_policy, params, metrics<|MERGE_RESOLUTION|>--- conflicted
+++ resolved
@@ -161,7 +161,6 @@
     normalize_budget: bool = True,
     reset_on_eval: bool = True,
     store_buffer: bool = False,
-    use_rae: bool = False,
     optimism: float = 0.0,
     pessimism: float = 0.0,
     model_propagation: str = "nominal",
@@ -314,17 +313,6 @@
             qr_params=params[3],
             qc_params=params[4] if safe else None,
         )
-<<<<<<< HEAD
-        if len(params) >= 5 and use_rae:
-            logging.info("Restoring replay buffer state")
-            model_buffer_state = params[5]
-            model_buffer_state = replay_buffers.ReplayBufferState(**model_buffer_state)
-            model_replay_buffer = RAEReplayBuffer(
-                max_replay_size=max_replay_size,
-                dummy_data_sample=dummy_transition,
-                sample_batch_size=batch_size * model_grad_updates_per_step,
-                offline_data_state=model_buffer_state,
-            )
 
     make_planning_policy = mbpo_networks.make_inference_fn(mbpo_network)
     if safe:
@@ -341,15 +329,11 @@
         make_rollout_policy = mbpo_networks.make_inference_fn(mbpo_network)
         get_rollout_policy_params = mbpo_networks.get_inference_policy_params(False)
 
-    if not restore_checkpoint_path or not use_rae:
-=======
-    if not restore_checkpoint_path:
->>>>>>> 676d2643
-        model_replay_buffer = replay_buffers.UniformSamplingQueue(
-            max_replay_size=max_replay_size,
-            dummy_data_sample=dummy_transition,
-            sample_batch_size=batch_size * model_grad_updates_per_step,
-        )
+    model_replay_buffer = replay_buffers.UniformSamplingQueue(
+        max_replay_size=max_replay_size,
+        dummy_data_sample=dummy_transition,
+        sample_batch_size=batch_size * model_grad_updates_per_step,
+    )
     sac_replay_buffer = replay_buffers.UniformSamplingQueue(
         max_replay_size=max_replay_size,
         dummy_data_sample=dummy_transition,
