import flax
import jax.numpy as jnp
import optax
from brax.training.acme import running_statistics
from brax.training.types import Params


@flax.struct.dataclass
class TrainingState:
    """Contains training state for the learner."""

    behavior_policy_optimizer_state: optax.OptState
    behavior_policy_params: Params
    backup_policy_params: Params
<<<<<<< HEAD
    behavior_qr_optimizer_state: optax.OptState
    behavior_qr_params: Params
    behavior_qc_optimizer_state: optax.OptState | None
    behavior_qc_params: Params | None
    backup_qc_optimizer_state: optax.OptState | None
    backup_qc_params: Params | None
=======
    qr_optimizer_state: optax.OptState
    qr_params: Params
    backup_qr_optimizer_state: optax.OptState | None
    backup_qr_params: Params | None
    qc_optimizer_state: optax.OptState | None
    qc_params: Params | None
>>>>>>> 330d5101
    model_params: Params
    model_optimizer_state: optax.OptState
    behavior_target_qr_params: Params
    behavior_target_qc_params: Params | None
    backup_target_qc_params: Params | None
    gradient_steps: jnp.ndarray
    env_steps: jnp.ndarray
    alpha_optimizer_state: optax.OptState
    alpha_params: Params
    normalizer_params: running_statistics.RunningStatisticsState
    penalizer_params: Params<|MERGE_RESOLUTION|>--- conflicted
+++ resolved
@@ -12,21 +12,14 @@
     behavior_policy_optimizer_state: optax.OptState
     behavior_policy_params: Params
     backup_policy_params: Params
-<<<<<<< HEAD
     behavior_qr_optimizer_state: optax.OptState
     behavior_qr_params: Params
     behavior_qc_optimizer_state: optax.OptState | None
     behavior_qc_params: Params | None
+    backup_qr_optimizer_state: optax.OptState | None
+    backup_qr_params: Params | None
     backup_qc_optimizer_state: optax.OptState | None
     backup_qc_params: Params | None
-=======
-    qr_optimizer_state: optax.OptState
-    qr_params: Params
-    backup_qr_optimizer_state: optax.OptState | None
-    backup_qr_params: Params | None
-    qc_optimizer_state: optax.OptState | None
-    qc_params: Params | None
->>>>>>> 330d5101
     model_params: Params
     model_optimizer_state: optax.OptState
     behavior_target_qr_params: Params
