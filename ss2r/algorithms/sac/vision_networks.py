from typing import Mapping, Sequence, Tuple

import jax
import jax.nn as jnn
import jax.numpy as jnp
from brax.training import distribution, networks, types
from flax import linen

from ss2r.algorithms.sac.networks import (
    MLP,
    ActivationFn,
    BroNet,
    SafeSACNetworks,
)


class Encoder(linen.Module):
    features: Sequence[int] = (32, 64, 128, 256)
    strides: Sequence[int] = (2, 2, 2, 2)
    padding: str = "SAME"

    @linen.compact
<<<<<<< HEAD
    def __call__(self, data):
=======
    def __call__(self, data) -> jnp.ndarray:
>>>>>>> 4e23461c
        pixels_hidden = {k: v for k, v in data.items() if k.startswith("pixels/")}
        cnn_outs = []
        for x in pixels_hidden.values():
            for features, stride in zip(self.features, self.strides):
                x = linen.Conv(
                    features,
                    kernel_size=(3, 3),
                    strides=(stride, stride),
                    kernel_init=jnn.initializers.orthogonal(jnp.sqrt(2)),
                    padding=self.padding,
                )(x)
                x = jnn.relu(x)

            if len(x.shape) == 4:
                x = x.reshape([x.shape[0], -1])
            else:
                x = x.reshape([-1])
            cnn_outs.append(x)
        return jnp.concatenate(cnn_outs, axis=-1)


def make_policy_vision_network(
    observation_size: Mapping[str, Tuple[int, ...]],
    output_size: int,
    preprocess_observations_fn: types.PreprocessObservationFn = types.identity_observation_preprocessor,
    hidden_layer_sizes: Sequence[int] = (256, 256),
    activation: ActivationFn = linen.swish,
    state_obs_key: str = "",
    encoder_hidden_dim: int = 50,
    tanh: bool = True,
):
    class Policy(linen.Module):
        @linen.compact
        def __call__(self, obs):
            hidden = Encoder(name="SharedEncoder")(obs)
            hidden = jax.lax.stop_gradient(hidden)
            hidden = linen.Dense(encoder_hidden_dim)(hidden)
            hidden = linen.LayerNorm()(hidden)
            if tanh:
                hidden = jnn.tanh(hidden)
            outs = networks.MLP(
                layer_sizes=list(hidden_layer_sizes) + [output_size],
                activation=activation,
            )(hidden)
            return outs

    pi_module = Policy()

    def apply(processor_params, params, obs):
        if state_obs_key:
            state_obs = preprocess_observations_fn(
                obs[state_obs_key],
                networks.normalizer_select(processor_params, state_obs_key),
            )
            obs = {**obs, state_obs_key: state_obs}
        return pi_module.apply(params, obs)

    dummy_obs = {
        key: jnp.zeros((1,) + shape) for key, shape in observation_size.items()
    }
    return networks.FeedForwardNetwork(
        init=lambda key: pi_module.init(key, dummy_obs), apply=apply
    )


def make_q_vision_network(
    observation_size: Mapping[str, Tuple[int, ...]],
    action_size: int,
    preprocess_observations_fn: types.PreprocessObservationFn = types.identity_observation_preprocessor,
    hidden_layer_sizes: Sequence[int] = (256, 256),
    activation: ActivationFn = linen.swish,
    n_critics: int = 2,
    state_obs_key: str = "",
    use_bro: bool = True,
    n_heads: int = 1,
    head_size: int = 1,
    encoder_hidden_dim: int = 50,
    tanh: bool = True,
):
    class QModule(linen.Module):
        n_critics: int

        @linen.compact
        def __call__(self, obs, actions):
            hidden = Encoder(name="SharedEncoder")(obs)
            hidden = linen.Dense(encoder_hidden_dim)(hidden)
            hidden = linen.LayerNorm()(hidden)
            if tanh:
                hidden = jnn.tanh(hidden)
            hidden = jnp.concatenate([hidden, actions], axis=-1)
            res = []
            net = BroNet if use_bro else MLP
            for _ in range(self.n_critics):
                q = net(  # type: ignore
                    layer_sizes=list(hidden_layer_sizes) + [head_size],
                    activation=activation,
                    kernel_init=jax.nn.initializers.lecun_uniform(),
                    num_heads=n_heads,
                )(hidden)
                res.append(q)
            return jnp.concatenate(res, axis=-1)

    q_module = QModule(n_critics=n_critics)

    def apply(processor_params, params, obs, actions):
        if state_obs_key:
            state_obs = preprocess_observations_fn(
                obs[state_obs_key],
                networks.normalizer_select(processor_params, state_obs_key),
            )
            obs = {**obs, state_obs_key: state_obs}
        return q_module.apply(params, obs, actions)

    dummy_obs = {
        key: jnp.zeros((1,) + shape) for key, shape in observation_size.items()
    }
    dummy_action = jnp.zeros((1, action_size))
    return networks.FeedForwardNetwork(
        init=lambda key: q_module.init(key, dummy_obs, dummy_action), apply=apply
    )


def make_sac_vision_networks(
    observation_size: Mapping[str, Tuple[int, ...]],
    action_size: int,
    preprocess_observations_fn: types.PreprocessObservationFn = types.identity_observation_preprocessor,
    activation: ActivationFn = linen.swish,
    state_obs_key: str = "",
    policy_hidden_layer_sizes: Sequence[int] = (256, 256),
    value_hidden_layer_sizes: Sequence[int] = (256, 256),
    use_bro: bool = True,
    n_critics: int = 2,
    n_heads: int = 1,
    encoder_hidden_dim: int = 50,
    tanh: bool = True,
    *,
    safe: bool = False,
) -> SafeSACNetworks:
    """Make SAC networks."""
    parametric_action_distribution = distribution.NormalTanhDistribution(
        event_size=action_size
    )
    policy_network = make_policy_vision_network(
        observation_size=observation_size,
        output_size=parametric_action_distribution.param_size,
        preprocess_observations_fn=preprocess_observations_fn,
        hidden_layer_sizes=policy_hidden_layer_sizes,
        activation=activation,
        state_obs_key=state_obs_key,
        encoder_hidden_dim=encoder_hidden_dim,
        tanh=tanh,
    )
    qr_network = make_q_vision_network(
        observation_size=observation_size,
        action_size=action_size,
        preprocess_observations_fn=preprocess_observations_fn,
        hidden_layer_sizes=value_hidden_layer_sizes,
        activation=activation,
        use_bro=use_bro,
        n_critics=n_critics,
        n_heads=n_heads,
        encoder_hidden_dim=encoder_hidden_dim,
        tanh=tanh,
    )
    if safe:
        qc_network = make_q_vision_network(
            observation_size=observation_size,
            action_size=action_size,
            preprocess_observations_fn=preprocess_observations_fn,
            hidden_layer_sizes=value_hidden_layer_sizes,
            activation=activation,
            use_bro=use_bro,
            n_critics=n_critics,
            n_heads=n_heads,
            encoder_hidden_dim=encoder_hidden_dim,
            tanh=tanh,
        )
        old_apply = qc_network.apply
        qc_network.apply = lambda *args, **kwargs: jnn.softplus(
            old_apply(*args, **kwargs)
        )
    else:
        qc_network = None
    return SafeSACNetworks(
        policy_network=policy_network,
        qr_network=qr_network,
        qc_network=qc_network,
        parametric_action_distribution=parametric_action_distribution,
    )  # type: ignore<|MERGE_RESOLUTION|>--- conflicted
+++ resolved
@@ -20,11 +20,7 @@
     padding: str = "SAME"
 
     @linen.compact
-<<<<<<< HEAD
-    def __call__(self, data):
-=======
     def __call__(self, data) -> jnp.ndarray:
->>>>>>> 4e23461c
         pixels_hidden = {k: v for k, v in data.items() if k.startswith("pixels/")}
         cnn_outs = []
         for x in pixels_hidden.values():
