# Copyright 2024 The Brax Authors.
#
# Licensed under the Apache License, Version 2.0 (the "License");
# you may not use this file except in compliance with the License.
# You may obtain a copy of the License at
#
#     http://www.apache.org/licenses/LICENSE-2.0
#
# Unless required by applicable law or agreed to in writing, software
# distributed under the License is distributed on an "AS IS" BASIS,
# WITHOUT WARRANTIES OR CONDITIONS OF ANY KIND, either express or implied.
# See the License for the specific language governing permissions and
# limitations under the License.

"""Soft Actor-Critic losses.

See: https://arxiv.org/pdf/1812.05905.pdf
"""

from typing import Any, TypeAlias

import jax
import jax.numpy as jnp
from brax.training import types
from brax.training.types import Params, PRNGKey

from ss2r.algorithms.sac.networks import SafeSACNetworks
from ss2r.algorithms.sac.penalizers import Penalizer
from ss2r.algorithms.sac.robustness import QTransformation

Transition: TypeAlias = types.Transition


def make_losses(
    sac_network: SafeSACNetworks,
    reward_scaling: float,
    discounting: float,
    safety_discounting: float,
    action_size: int,
<<<<<<< HEAD
    use_bro: bool,
=======
    init_alpha: float | None,
>>>>>>> bbbb1ce0
):
    """Creates the SAC losses."""

    target_entropy = -0.5 * action_size if init_alpha is None else init_alpha
    policy_network = sac_network.policy_network
    qr_network = sac_network.qr_network
    qc_network = sac_network.qc_network
    parametric_action_distribution = sac_network.parametric_action_distribution

    def alpha_loss(
        log_alpha: jnp.ndarray,
        policy_params: Params,
        normalizer_params: Any,
        transitions: Transition,
        key: PRNGKey,
    ) -> jnp.ndarray:
        """Eq 18 from https://arxiv.org/pdf/1812.05905.pdf."""
        dist_params = policy_network.apply(
            normalizer_params, policy_params, transitions.observation
        )
        action = parametric_action_distribution.sample_no_postprocessing(
            dist_params, key
        )
        log_prob = parametric_action_distribution.log_prob(dist_params, action)
        alpha = jnp.exp(log_alpha)
        alpha_loss = alpha * jax.lax.stop_gradient(-log_prob - target_entropy)
        alpha_loss = jnp.mean(alpha_loss)
        return alpha_loss

    def critic_loss(
        q_params: Params,
        policy_params: Params,
        normalizer_params: Any,
        target_q_params: Params,
        alpha: jnp.ndarray,
        transitions: Transition,
        key: PRNGKey,
        target_q_fn: QTransformation,
        safe: bool = False,
    ) -> jnp.ndarray:
        action = transitions.action
        q_network = qc_network if safe else qr_network
        gamma = safety_discounting if safe else discounting
        q_old_action = q_network.apply(
            normalizer_params, q_params, transitions.observation, action
        )
        key, another_key = jax.random.split(key)

        def policy(obs: jax.Array) -> tuple[jax.Array, jax.Array]:
            next_dist_params = policy_network.apply(
                normalizer_params, policy_params, obs
            )
            next_action = parametric_action_distribution.sample_no_postprocessing(
                next_dist_params, key
            )
            next_log_prob = parametric_action_distribution.log_prob(
                next_dist_params, next_action
            )
            next_action = parametric_action_distribution.postprocess(next_action)
            return next_action, next_log_prob

        q_fn = lambda obs, action: q_network.apply(
            normalizer_params, target_q_params, obs, action
        )
        target_q = target_q_fn(
            transitions,
            q_fn,
            policy,
            gamma,
            alpha,
            reward_scaling,
            another_key,
        )
        q_error = q_old_action - jnp.expand_dims(target_q, -1)
        # Better bootstrapping for truncated episodes.
        truncation = transitions.extras["state_extras"]["truncation"]
        q_error *= jnp.expand_dims(1 - truncation, -1)
        q_loss = 0.5 * jnp.mean(jnp.square(q_error))
        return q_loss

    def actor_loss(
        policy_params: Params,
        normalizer_params: Any,
        qr_params: Params,
        qc_params: Params | None,
        alpha: jnp.ndarray,
        transitions: Transition,
        key: PRNGKey,
        safety_budget: float,
        penalizer: Penalizer,
        penalizer_params: Any,
    ) -> tuple[jnp.ndarray, dict[str, Any]]:
        dist_params = policy_network.apply(
            normalizer_params, policy_params, transitions.observation
        )
        action = parametric_action_distribution.sample_no_postprocessing(
            dist_params, key
        )
        log_prob = parametric_action_distribution.log_prob(dist_params, action)
        action = parametric_action_distribution.postprocess(action)
        qr_action = qr_network.apply(
            normalizer_params, qr_params, transitions.observation, action
        )
        if use_bro:
            qr = jnp.mean(qr_action, axis=-1)
        else:
            qr = jnp.min(qr_action, axis=-1)
        aux = {}
        actor_loss = -qr.mean()
        exploration_loss = (alpha * log_prob).mean()
        if qc_params is not None:
            assert qc_network is not None
            qc_action = qc_network.apply(
                normalizer_params, qc_params, transitions.observation, action
            )
            mean_qc = jnp.mean(qc_action, axis=-1)
            constraint = safety_budget - mean_qc.mean()
            actor_loss, penalizer_aux, penalizer_params = penalizer(
                actor_loss, constraint, jax.lax.stop_gradient(penalizer_params)
            )
            aux["constraint_estimate"] = constraint
            aux["cost"] = mean_qc.mean()
            aux["penalizer_params"] = penalizer_params
            aux |= penalizer_aux
        actor_loss += exploration_loss
        return actor_loss, aux

    return alpha_loss, critic_loss, actor_loss<|MERGE_RESOLUTION|>--- conflicted
+++ resolved
@@ -37,11 +37,8 @@
     discounting: float,
     safety_discounting: float,
     action_size: int,
-<<<<<<< HEAD
     use_bro: bool,
-=======
     init_alpha: float | None,
->>>>>>> bbbb1ce0
 ):
     """Creates the SAC losses."""
 
