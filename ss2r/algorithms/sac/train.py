--- conflicted
+++ resolved
@@ -28,11 +28,7 @@
 from absl import logging
 from brax import envs
 from brax.io import model
-<<<<<<< HEAD
-from brax.training import acting, pmap, replay_buffers, types
-=======
-from brax.training import acting, gradients, replay_buffers, types
->>>>>>> bbbb1ce0
+from brax.training import acting, replay_buffers, types
 from brax.training.acme import running_statistics, specs
 from brax.training.types import Params, PRNGKey
 from brax.v1 import envs as envs_v1
@@ -172,11 +168,7 @@
     max_replay_size: Optional[int] = None,
     grad_updates_per_step: int = 1,
     deterministic_eval: bool = False,
-<<<<<<< HEAD
-    network_factory: types.NetworkFactory[
-=======
     network_factory: sac_networks.NetworkFactory[
->>>>>>> bbbb1ce0
         sac_networks.SafeSACNetworks
     ] = sac_networks.make_sac_networks,
     progress_fn: Callable[[int, Metrics], None] = lambda *args: None,
@@ -186,13 +178,8 @@
     safety_budget: float = float("inf"),
     penalizer: Penalizer | None = None,
     penalizer_params: Params | None = None,
-<<<<<<< HEAD
-    robustness: QTransformation = SACCost(),
-    use_bro: bool = True,
-=======
     reward_robustness: QTransformation = SACBase(),
     cost_robustness: QTransformation = SACCost(),
->>>>>>> bbbb1ce0
 ):
     if min_replay_size >= num_timesteps:
         raise ValueError(
@@ -246,15 +233,7 @@
     alpha_optimizer = optax.adam(learning_rate=alpha_learning_rate)
     make_optimizer = lambda lr, grad_clip_norm: optax.chain(
         optax.clip_by_global_norm(grad_clip_norm),
-<<<<<<< HEAD
         optax.adamw(learning_rate=lr),
-    )
-    policy_optimizer = make_optimizer(learning_rate, 10.0)
-    qr_optimizer = make_optimizer(critic_learning_rate, 10.0)
-    qc_optimizer = make_optimizer(cost_critic_learning_rate, 10.0) if safe else None
-    dummy_obs = jnp.zeros((obs_size,))
-=======
-        optax.adam(learning_rate=lr),
     )
     policy_optimizer = make_optimizer(learning_rate, 1.0)
     qr_optimizer = make_optimizer(critic_learning_rate, 1.0)
@@ -263,7 +242,6 @@
         dummy_obs = {k: jnp.zeros(v) for k, v in obs_size.items()}
     else:
         dummy_obs = jnp.zeros((obs_size,))
->>>>>>> bbbb1ce0
     dummy_action = jnp.zeros((action_size,))
     extras = {
         "state_extras": {
@@ -294,11 +272,8 @@
         discounting=discounting,
         safety_discounting=safety_discounting,
         action_size=action_size,
-<<<<<<< HEAD
+        init_alpha=init_alpha,
         use_bro=use_bro,
-=======
-        init_alpha=init_alpha,
->>>>>>> bbbb1ce0
     )
     alpha_update = (
         gradients.gradient_update_fn(  # pytype: disable=wrong-arg-types  # jax-ndarray
