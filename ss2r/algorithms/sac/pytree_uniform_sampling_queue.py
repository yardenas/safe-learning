--- conflicted
+++ resolved
@@ -26,11 +26,6 @@
         max_replay_size: int,
         dummy_data_sample: Transition,
         sample_batch_size: int,
-<<<<<<< HEAD
-        *,
-        store_pixels_in_cpu: bool = False,
-=======
->>>>>>> 4e23461c
     ):
         # Create per-field data arrays with shapes [max_replay_size, ...]
         self._data_template = jax.tree_util.tree_map(
