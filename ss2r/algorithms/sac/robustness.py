from typing import Callable, Protocol

import jax
import jax.numpy as jnp
from brax.training.types import Params, Transition
from jax.scipy.stats import norm


class QTransformation(Protocol):
    def __call__(
        self,
        transitions: Transition,
        q_fn: Callable[[Params, jax.Array], jax.Array],
        policy: Callable[[jax.Array], tuple[jax.Array, jax.Array]],
        gamma: float,
        alpha: jax.Array | None = None,
        scale: float = 1.0,
        key: jax.Array | None = None,
        use_bro: bool = True,
    ):
        ...


class UCBCost(QTransformation):
<<<<<<< HEAD
    def __init__(self, lambda_: float, beta: float) -> None:
        self.lambda_ = lambda_
        self.beta_ = beta
=======
    def __init__(self, lambda_: float, alpha: float) -> None:
        self.lambda_ = lambda_
        self.alpha = alpha
>>>>>>> 69f26a6b

    def __call__(
        self,
        transitions: Transition,
        q_fn: Callable[[Params, jax.Array], jax.Array],
        policy: Callable[[jax.Array], tuple[jax.Array, jax.Array]],
        gamma: float,
        alpha: jax.Array | None = None,
        scale: float = 1.0,
        key: jax.Array | None = None,
        use_bro: bool = True,
    ):
        next_action, _ = policy(transitions.next_observation)
        next_q = q_fn(transitions.next_observation, next_action)
        next_v = next_q.mean(axis=-1)
        std = transitions.extras["state_extras"]["disagreement"]
        cost = (
            transitions.extras["state_extras"]["cost"] + self.lambda_ * std + self.beta_
        )
        target_q = jax.lax.stop_gradient(
            cost * scale + transitions.discount * gamma * next_v
        )
        return target_q


class RAMU(QTransformation):
    """
    https://arxiv.org/pdf/2301.12593
    """

    def __init__(self, epsilon: float, n_samples: int, wang_eta: float) -> None:
        self.epsilon = epsilon
        self.n_samples = n_samples
        self.wang_eta = wang_eta

    def __call__(
        self,
        transitions: Transition,
        q_fn: Callable[[Params, jax.Array], jax.Array],
        policy: Callable[[jax.Array], tuple[jax.Array, jax.Array]],
        gamma: float,
        alpha: jax.Array | None = None,
        scale: float = 1.0,
        key: jax.Array | None = None,
        use_bro: bool = True,
    ):
        sampled_next_obs = ramu_sample(
            self.epsilon,
            self.n_samples,
            transitions.observation,
            transitions.next_observation,
            key,
        )
        next_action, _ = policy(sampled_next_obs)
        next_q = q_fn(sampled_next_obs, next_action)
        next_v = next_q.mean(axis=-1)
        next_v = wang(self.n_samples, self.wang_eta, next_v)
        cost = transitions.extras["state_extras"]["cost"]
        target_q = jax.lax.stop_gradient(
            cost * scale + transitions.discount * gamma * next_v
        )
        return target_q


def ramu_sample(epsilon, n_samples, observation, next_observation, key):
    delta = next_observation - observation
    x = jax.random.uniform(
        key,
        (n_samples, *delta.shape),
        minval=-2.0 * epsilon,
        maxval=2.0 * epsilon,
    )
    return observation + delta * (1.0 + x)


def wang(n_samples, wang_eta, next_v, descending=True):
    quantiles = jnp.linspace(0, 1, n_samples + 1)
    quantiles = norm.cdf(norm.ppf(quantiles) + wang_eta)
    probs = (quantiles[1:] - quantiles[:-1]) * n_samples
    next_v = (jnp.sort(next_v, axis=0, descending=descending) * probs[:, None]).mean(0)
    return next_v


class SACBase(QTransformation):
    def __call__(
        self,
        transitions: Transition,
        q_fn: Callable[[Params, jax.Array], jax.Array],
        policy: Callable[[jax.Array], tuple[jax.Array, jax.Array]],
        gamma: float,
        alpha: jax.Array | None = None,
        scale: float = 1.0,
        key: jax.Array | None = None,
        use_bro: bool = True,
    ):
        next_action, next_log_prob = policy(transitions.next_observation)
        next_q = q_fn(transitions.next_observation, next_action)
        if use_bro:
            next_v = next_q.mean(axis=-1)
        else:
            next_v = next_q.min(axis=-1)
        next_v -= alpha * next_log_prob
        target_q = jax.lax.stop_gradient(
            transitions.reward * scale + transitions.discount * gamma * next_v
        )
        return target_q


class RAMUReward(QTransformation):
    def __init__(self, epsilon: float, n_samples: int, wang_eta: float) -> None:
        self.epsilon = epsilon
        self.n_samples = n_samples
        self.wang_eta = wang_eta

    def __call__(
        self,
        transitions: Transition,
        q_fn: Callable[[Params, jax.Array], jax.Array],
        policy: Callable[[jax.Array], tuple[jax.Array, jax.Array]],
        gamma: float,
        alpha: jax.Array | None = None,
        scale: float = 1.0,
        key: jax.Array | None = None,
        use_bro: bool = True,
    ):
        sampled_next_obs = ramu_sample(
            self.epsilon,
            self.n_samples,
            transitions.observation,
            transitions.next_observation,
            key,
        )
        next_action, next_log_prob = policy(sampled_next_obs)
        next_q = q_fn(sampled_next_obs, next_action)
        if use_bro:
            next_v = next_q.mean(axis=-1)
        else:
            next_v = next_q.min(axis=-1)
        next_v = wang(self.n_samples, self.wang_eta, next_v)
        next_v -= alpha * next_log_prob
        target_q = jax.lax.stop_gradient(
            transitions.reward * scale + transitions.discount * gamma * next_v
        )
        return target_q


class LCBReward(QTransformation):
    def __init__(self, lambda_: float) -> None:
        self.lambda_ = lambda_

    def __call__(
        self,
        transitions: Transition,
        q_fn: Callable[[Params, jax.Array], jax.Array],
        policy: Callable[[jax.Array], tuple[jax.Array, jax.Array]],
        gamma: float,
        alpha: jax.Array | None = None,
        scale: float = 1.0,
        key: jax.Array | None = None,
        use_bro: bool = True,
    ):
        next_action, next_log_prob = policy(transitions.next_observation)
        next_q = q_fn(transitions.next_observation, next_action)
        if use_bro:
            next_v = next_q.mean(axis=-1)
        else:
            next_v = next_q.min(axis=-1)
        next_v -= alpha * next_log_prob
        std = transitions.extras["state_extras"]["disagreement"]
        reward = transitions.reward - self.lambda_ * std
        target_q = jax.lax.stop_gradient(
            reward * scale + transitions.discount * gamma * next_v
        )
        return target_q


class SACCost(QTransformation):
    def __call__(
        self,
        transitions: Transition,
        q_fn: Callable[[Params, jax.Array], jax.Array],
        policy: Callable[[jax.Array], tuple[jax.Array, jax.Array]],
        gamma: float,
        alpha: jax.Array | None = None,
        scale: float = 1.0,
        key: jax.Array | None = None,
        use_bro: bool = True,
    ):
        next_action, _ = policy(transitions.next_observation)
        next_q = q_fn(transitions.next_observation, next_action)
        next_v = next_q.mean(axis=-1)
        cost = transitions.extras["state_extras"]["cost"]
        target_q = jax.lax.stop_gradient(
            cost * scale + transitions.discount * gamma * next_v
        )
        return target_q<|MERGE_RESOLUTION|>--- conflicted
+++ resolved
@@ -22,15 +22,9 @@
 
 
 class UCBCost(QTransformation):
-<<<<<<< HEAD
-    def __init__(self, lambda_: float, beta: float) -> None:
-        self.lambda_ = lambda_
-        self.beta_ = beta
-=======
     def __init__(self, lambda_: float, alpha: float) -> None:
         self.lambda_ = lambda_
         self.alpha = alpha
->>>>>>> 69f26a6b
 
     def __call__(
         self,
@@ -48,7 +42,7 @@
         next_v = next_q.mean(axis=-1)
         std = transitions.extras["state_extras"]["disagreement"]
         cost = (
-            transitions.extras["state_extras"]["cost"] + self.lambda_ * std + self.beta_
+            transitions.extras["state_extras"]["cost"] + self.lambda_ * std + self.alpha
         )
         target_q = jax.lax.stop_gradient(
             cost * scale + transitions.discount * gamma * next_v
