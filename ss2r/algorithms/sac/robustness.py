from typing import Callable, Protocol

import jax
import jax.numpy as jnp
from brax.training.types import Params, Transition
from jax.scipy.stats import norm


class QTransformation(Protocol):
    def __call__(
        self,
        transitions: Transition,
        q_fn: Callable[[Params, jax.Array], jax.Array],
        policy: Callable[[jax.Array], tuple[jax.Array, jax.Array]],
        gamma: float,
        alpha: jax.Array | None = None,
        reward_scaling: float = 1.0,
        key: jax.Array | None = None,
    ):
        ...


class UCBCost(QTransformation):
    def __init__(self, lambda_: float) -> None:
        self.lambda_ = lambda_

    def __call__(
        self,
        transitions: Transition,
        q_fn: Callable[[Params, jax.Array], jax.Array],
        policy: Callable[[jax.Array], tuple[jax.Array, jax.Array]],
        gamma: float,
        alpha: jax.Array | None = None,
        reward_scaling: float = 1.0,
        key: jax.Array | None = None,
    ):
        next_action, _ = policy(transitions.next_observation)
        next_q = q_fn(transitions.next_observation, next_action)
        next_v = next_q.mean(axis=-1)
        std = transitions.extras["state_extras"]["disagreement"]
        cost = transitions.extras["state_extras"]["cost"] + self.lambda_ * std
        target_q = jax.lax.stop_gradient(cost + transitions.discount * gamma * next_v)
        return target_q


class RAMU(QTransformation):
    """
    https://arxiv.org/pdf/2301.12593
    """

    def __init__(self, epsilon: float, n_samples: int, wang_eta: float) -> None:
        self.epsilon = epsilon
        self.n_samples = n_samples
        self.wang_eta = wang_eta

    def __call__(
        self,
        transitions: Transition,
        q_fn: Callable[[Params, jax.Array], jax.Array],
        policy: Callable[[jax.Array], tuple[jax.Array, jax.Array]],
        gamma: float,
        alpha: jax.Array | None = None,
        reward_scaling: float = 1.0,
        key: jax.Array | None = None,
    ):
        sampled_next_obs = ramu_sample(
            self.epsilon,
            self.n_samples,
            transitions.observation,
            transitions.next_observation,
            key,
        )
        next_action, _ = policy(sampled_next_obs)
        next_q = q_fn(sampled_next_obs, next_action)
        next_v = next_q.mean(axis=-1)
        next_v = wang(self.n_samples, self.wang_eta, next_v)
        cost = transitions.extras["state_extras"]["cost"]
        target_q = jax.lax.stop_gradient(cost + transitions.discount * gamma * next_v)
        return target_q


def ramu_sample(epsilon, n_samples, observation, next_observation, key):
    delta = next_observation - observation
    x = jax.random.uniform(
        key,
        (n_samples, *delta.shape),
        minval=-2.0 * epsilon,
        maxval=2.0 * epsilon,
    )
    return observation + delta * (1.0 + x)


def wang(n_samples, wang_eta, next_v, descending=True):
    quantiles = jnp.linspace(0, 1, n_samples + 1)
    quantiles = norm.cdf(norm.ppf(quantiles) + wang_eta)
    probs = (quantiles[1:] - quantiles[:-1]) * n_samples
    next_v = (jnp.sort(next_v, axis=0, descending=descending) * probs[:, None]).mean(0)
    return next_v


class SACBase(QTransformation):
    def __call__(
        self,
        transitions: Transition,
        q_fn: Callable[[Params, jax.Array], jax.Array],
        policy: Callable[[jax.Array], tuple[jax.Array, jax.Array]],
        gamma: float,
        alpha: jax.Array | None = None,
        reward_scaling: float = 1.0,
        key: jax.Array | None = None,
    ):
        next_action, next_log_prob = policy(transitions.next_observation)
        next_q = q_fn(transitions.next_observation, next_action)
        next_v = next_q.min(axis=-1)
        next_v -= alpha * next_log_prob
        target_q = jax.lax.stop_gradient(
            transitions.reward * reward_scaling + transitions.discount * gamma * next_v
        )
        return target_q


class RAMUReward(QTransformation):
    def __init__(self, epsilon: float, n_samples: int, wang_eta: float) -> None:
        self.epsilon = epsilon
        self.n_samples = n_samples
        self.wang_eta = wang_eta

    def __call__(
        self,
        transitions: Transition,
        q_fn: Callable[[Params, jax.Array], jax.Array],
        policy: Callable[[jax.Array], tuple[jax.Array, jax.Array]],
        gamma: float,
        alpha: jax.Array | None = None,
        reward_scaling: float = 1.0,
        key: jax.Array | None = None,
    ):
        sampled_next_obs = ramu_sample(
            self.epsilon,
            self.n_samples,
            transitions.observation,
            transitions.next_observation,
            key,
        )
        next_action, next_log_prob = policy(sampled_next_obs)
        next_q = q_fn(sampled_next_obs, next_action)
        next_v = next_q.min(axis=-1)
        next_v = wang(self.n_samples, self.wang_eta, next_v)
        next_v -= alpha * next_log_prob
        target_q = jax.lax.stop_gradient(
            transitions.reward * reward_scaling + transitions.discount * gamma * next_v
        )
        return target_q


class LCBReward(QTransformation):
    def __init__(self, lambda_: float) -> None:
        self.lambda_ = lambda_

    def __call__(
        self,
        transitions: Transition,
        q_fn: Callable[[Params, jax.Array], jax.Array],
        policy: Callable[[jax.Array], tuple[jax.Array, jax.Array]],
        gamma: float,
        alpha: jax.Array | None = None,
        reward_scaling: float = 1.0,
<<<<<<< HEAD
        use_bro: bool = True,
=======
        key: jax.Array | None = None,
>>>>>>> bbbb1ce0
    ):
        next_action, next_log_prob = policy(transitions.next_observation)
        next_q = q_fn(transitions.next_observation, next_action)
        if use_bro:
            next_v = next_q.mean(axis=-1)
        else:
            next_v = next_q.min(axis=-1)
        next_v -= alpha * next_log_prob
        std = transitions.extras["state_extras"]["disagreement"]
        reward = transitions.reward - self.lambda_ * std
        target_q = jax.lax.stop_gradient(
            reward * reward_scaling + transitions.discount * gamma * next_v
        )
        return target_q


class SACCost(QTransformation):
    def __call__(
        self,
        transitions: Transition,
        q_fn: Callable[[Params, jax.Array], jax.Array],
        policy: Callable[[jax.Array], tuple[jax.Array, jax.Array]],
        gamma: float,
        alpha: jax.Array | None = None,
        reward_scaling: float = 1.0,
        key: jax.Array | None = None,
    ):
        next_action, _ = policy(transitions.next_observation)
        next_q = q_fn(transitions.next_observation, next_action)
        next_v = next_q.mean(axis=-1)
        cost = transitions.extras["state_extras"]["cost"]
        target_q = jax.lax.stop_gradient(cost + transitions.discount * gamma * next_v)
        return target_q<|MERGE_RESOLUTION|>--- conflicted
+++ resolved
@@ -165,11 +165,6 @@
         gamma: float,
         alpha: jax.Array | None = None,
         reward_scaling: float = 1.0,
-<<<<<<< HEAD
-        use_bro: bool = True,
-=======
-        key: jax.Array | None = None,
->>>>>>> bbbb1ce0
     ):
         next_action, next_log_prob = policy(transitions.next_observation)
         next_q = q_fn(transitions.next_observation, next_action)
