import functools

import jax
from brax import envs

from ss2r.benchmark_suites import brax, wrappers
from ss2r.benchmark_suites.brax.ant import ant
from ss2r.benchmark_suites.brax.cartpole import cartpole
from ss2r.benchmark_suites.brax.humanoid import humanoid
from ss2r.benchmark_suites.mujoco_playground.go1_joystick import go1_joystick
from ss2r.benchmark_suites.rccar import rccar
from ss2r.benchmark_suites.utils import get_domain_name, get_task_config
from ss2r.benchmark_suites.wrappers import (
    ActionObservationDelayWrapper,
    FrameActionStack,
)


def make(cfg):
    domain_name = get_domain_name(cfg)
    if domain_name == "brax":
        return make_brax_envs(cfg)
    elif domain_name == "rccar":
        return make_rccar_envs(cfg)
    elif domain_name == "mujoco_playground":
        return make_mujoco_playground_envs(cfg)


def prepare_randomization_fn(key, num_envs, cfg, task_name):
    randomize_fn = lambda sys, rng: randomization_fns[task_name](sys, rng, cfg)
    v_randomization_fn = functools.partial(
        randomize_fn, rng=jax.random.split(key, num_envs)
    )
    vf_randomization_fn = lambda sys: v_randomization_fn(sys)  # type: ignore
    return vf_randomization_fn


def make_rccar_envs(cfg):
    task_cfg = dict(get_task_config(cfg))
    task_cfg.pop("domain_name")
    task_cfg.pop("task_name")
    train_car_params = task_cfg.pop("train_car_params")
    eval_car_params = task_cfg.pop("eval_car_params")
    train_key, eval_key = jax.random.split(jax.random.PRNGKey(cfg.training.seed))
    action_delay, obs_delay = (
        task_cfg.pop("action_delay"),
        task_cfg.pop("observation_delay"),
    )
    sliding_window = task_cfg.pop("sliding_window")
    train_env = rccar.RCCar(train_car_params["nominal"], **task_cfg)
    if action_delay > 0 or obs_delay > 0:
        train_env = ActionObservationDelayWrapper(
            train_env, action_delay=action_delay, obs_delay=obs_delay
        )
    if sliding_window > 0:
        train_env = FrameActionStack(train_env, num_stack=sliding_window)
    train_randomization_fn = (
        prepare_randomization_fn(
            train_key,
            cfg.training.num_envs,
            train_car_params["bounds"],
            cfg.environment.task_name,
        )
        if cfg.training.train_domain_randomization
        else None
    )
    train_env = wrappers.wrap(
        train_env,
        episode_length=cfg.training.episode_length,
        action_repeat=cfg.training.action_repeat,
        randomization_fn=train_randomization_fn,
    )
    eval_env = rccar.RCCar(eval_car_params["nominal"], **task_cfg)
    if action_delay > 0 or obs_delay > 0:
        eval_env = ActionObservationDelayWrapper(
            eval_env, action_delay=action_delay, obs_delay=obs_delay
        )
    if sliding_window > 0:
        eval_env = FrameActionStack(eval_env, num_stack=sliding_window)
    eval_randomization_fn = (
        prepare_randomization_fn(
            eval_key,
            cfg.training.num_eval_envs,
            eval_car_params["bounds"],
            cfg.environment.task_name,
        )
        if cfg.training.eval_domain_randomization
        else None
    )
    eval_env = wrappers.wrap(
        eval_env,
        episode_length=cfg.training.episode_length,
        action_repeat=cfg.training.action_repeat,
        randomization_fn=eval_randomization_fn,
    )
    return train_env, eval_env


def make_brax_envs(cfg):
    task_cfg = get_task_config(cfg)
    train_env = envs.get_environment(
        task_cfg.task_name, backend=cfg.environment.backend, **task_cfg.task_params
    )
    eval_env = envs.get_environment(
        task_cfg.task_name, backend=cfg.environment.backend, **task_cfg.task_params
    )
    train_key, eval_key = jax.random.split(jax.random.PRNGKey(cfg.training.seed))
    train_randomization_fn = (
        prepare_randomization_fn(
            train_key, cfg.training.num_envs, task_cfg.train_params, task_cfg.task_name
        )
        if cfg.training.train_domain_randomization
        else None
    )
    train_env = wrappers.wrap(
        train_env,
        episode_length=cfg.training.episode_length,
        action_repeat=cfg.training.action_repeat,
        randomization_fn=train_randomization_fn,
    )
    eval_randomization_fn = prepare_randomization_fn(
        eval_key, cfg.training.num_eval_envs, task_cfg.eval_params, task_cfg.task_name
    )
    eval_env = wrappers.wrap(
        eval_env,
        episode_length=cfg.training.episode_length,
        action_repeat=cfg.training.action_repeat,
        randomization_fn=eval_randomization_fn
        if cfg.training.eval_domain_randomization
        else None,
    )
    return train_env, eval_env


def make_mujoco_playground_envs(cfg):
    from mujoco_playground import registry
    from mujoco_playground._src.wrapper import wrap_for_brax_training

    task_cfg = get_task_config(cfg)
    # TODO Import config env_cfg = registry.get_default_config(env_name)
    train_env = registry.load(task_cfg.task_name)
    eval_env = registry.load(task_cfg.task_name)
    train_key, eval_key = jax.random.split(jax.random.PRNGKey(cfg.training.seed))
    train_randomization_fn = (
        prepare_randomization_fn(
            train_key, cfg.training.num_envs, task_cfg.train_params, task_cfg.task_name
        )
        if cfg.training.train_domain_randomization
        else None
    )
    train_env = wrap_for_brax_training(
        train_env,
        randomization_fn=train_randomization_fn,
        episode_length=cfg.training.episode_length,
        action_repeat=cfg.training.action_repeat,
    )
    eval_randomization_fn = prepare_randomization_fn(
        eval_key, cfg.training.num_eval_envs, None, task_cfg.task_name
    )
    eval_env = wrap_for_brax_training(
        eval_env,
        episode_length=cfg.training.episode_length,
        action_repeat=cfg.training.action_repeat,
        randomization_fn=eval_randomization_fn
        if cfg.training.eval_domain_randomization
        else None,
    )
    return train_env, eval_env


randomization_fns = {
    "cartpole": cartpole.domain_randomization,
    "cartpole_safe": cartpole.domain_randomization,
    "rccar": rccar.domain_randomization,
    "humanoid": humanoid.domain_randomization,
    "humanoid_safe": humanoid.domain_randomization,
<<<<<<< HEAD
    "go1_joystick": go1_joystick.domain_randomization,
=======
    "ant": ant.domain_randomization,
    "ant_safe": ant.domain_randomization,
>>>>>>> 925a1a52
}

render_fns = {
    "cartpole": brax.render,
    "cartpole_safe": brax.render,
    "humanoid": functools.partial(brax.render, camera="track"),
    "humanoid_safe": functools.partial(brax.render, camera="track"),
    "ant": functools.partial(brax.render, camera="track"),
    "ant_safe": functools.partial(brax.render, camera="track"),
    "rccar": rccar.render,
    "go_1_joystick": functools.partial(brax.render, camera="track"),
}<|MERGE_RESOLUTION|>--- conflicted
+++ resolved
@@ -174,12 +174,9 @@
     "rccar": rccar.domain_randomization,
     "humanoid": humanoid.domain_randomization,
     "humanoid_safe": humanoid.domain_randomization,
-<<<<<<< HEAD
     "go1_joystick": go1_joystick.domain_randomization,
-=======
     "ant": ant.domain_randomization,
     "ant_safe": ant.domain_randomization,
->>>>>>> 925a1a52
 }
 
 render_fns = {
