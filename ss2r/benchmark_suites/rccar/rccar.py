import functools

import jax
import jax.flatten_util
import jax.numpy as jnp
import jax.tree_util as jtu
import numpy as np
from brax.envs.base import Env, State
from omegaconf import OmegaConf

from ss2r.benchmark_suites import rewards
from ss2r.benchmark_suites.rccar.hardware import HardwareDynamics
from ss2r.benchmark_suites.rccar.model import CarParams, RaceCarDynamics
from ss2r.rl.utils import rollout

OBS_NOISE_STD_SIM_CAR: jnp.array = 0.1 * jnp.exp(
    jnp.array([-4.5, -4.5, -4.0, -2.5, -2.5, -1.0])
)

X_LIM = (-0.3, 3.0)
Y_LIM = (-1.5, 1.5)


def domain_randomization(sys, rng, cfg):
    def sample_from_bounds(value, key):
        """
        Sample from a JAX uniform distribution if the value is a list of two elements.
        """
        if isinstance(value, list) and len(value) == 2:
            lower, upper = value
            # Sample from jax.random.uniform with the given key
            return jax.random.uniform(key, shape=(), minval=lower, maxval=upper)
        return value

    @jax.vmap
    def randomize(rng):
        bounds = CarParams(**cfg)
        # Define a custom tree structure that treats lists as leaves
        treedef = jtu.tree_structure(bounds, is_leaf=lambda x: isinstance(x, list))
        # Generate random keys only for the relevant leaves (i.e., lists with 2 elements)
        keys = jax.random.split(rng, num=treedef.num_leaves)
        # Rebuild the tree with the keys, only where there are valid leaves
        keys = jtu.tree_unflatten(treedef, keys)
        # Map over the tree, generating random values where needed
        sys = jtu.tree_map(
            sample_from_bounds, bounds, keys, is_leaf=lambda x: isinstance(x, list)
        )
        return sys, jax.flatten_util.ravel_pytree(sys)[0]

    cfg = OmegaConf.to_container(cfg)
    in_axes = jax.tree_map(lambda _: 0, sys)
    sys, params = randomize(rng)
    return sys, in_axes, params


def rotate_coordinates(state: jnp.array, encode_angle: bool = False) -> jnp.array:
    x_pos, x_vel = (
        state[..., 0:1],
        state[..., 3 + int(encode_angle) : 4 + int(encode_angle)],
    )
    y_pos, y_vel = (
        state[..., 1:2],
        state[:, 4 + int(encode_angle) : 5 + int(encode_angle)],
    )
    theta = state[..., 2 : 3 + int(encode_angle)] - jnp.pi / 2
    new_state = jnp.concatenate(
        [y_pos, -x_pos, theta, y_vel, -x_vel, state[..., 5 + int(encode_angle) :]],
        axis=-1,
    )
    assert state.shape == new_state.shape
    return new_state


def encode_angles(state: jnp.array, angle_idx: int) -> jnp.array:
    """Encodes the angle (theta) as sin(theta) ant cos(theta)"""
    assert angle_idx <= state.shape[-1] - 1
    theta = state[..., angle_idx : angle_idx + 1]
    state_encoded = jnp.concatenate(
        [
            state[..., :angle_idx],
            jnp.sin(theta),
            jnp.cos(theta),
            state[..., angle_idx + 1 :],
        ],
        axis=-1,
    )
    assert state_encoded.shape[-1] == state.shape[-1] + 1
    return state_encoded


def decode_angles(state: jnp.array, angle_idx: int) -> jnp.array:
    """Decodes the angle (theta) from sin(theta) and cos(theta)"""
    assert angle_idx < state.shape[-1] - 1
    theta = jnp.arctan2(
        state[..., angle_idx : angle_idx + 1], state[..., angle_idx + 1 : angle_idx + 2]
    )
    state_decoded = jnp.concatenate(
        [state[..., :angle_idx], theta, state[..., angle_idx + 2 :]], axis=-1
    )
    assert state_decoded.shape[-1] == state.shape[-1] - 1
    return state_decoded


class RCCarEnvReward:
    def __init__(
        self,
        goal: jax.Array,
        encode_angle: bool = False,
        ctrl_cost_weight: float = 0.005,
        bound: float = 0.1,
        margin_factor: float = 10.0,
    ):
        self._angle_idx = 2
        self.dim_action = (2,)
        self.goal = goal
        self.ctrl_cost_weight = ctrl_cost_weight
        self.encode_angle = encode_angle
        self.tolerance_reward = functools.partial(
            rewards.tolerance,
            bounds=(0.0, bound),
            margin=margin_factor * bound,
            value_at_margin=0.1,
            sigmoid="long_tail",
        )

    def forward(self, obs: jax.Array, action: jax.Array, next_obs: jax.Array):
        """Computes the reward for the given transition"""
        reward_ctrl = self.action_reward(action)
        reward_state = self.state_reward(obs, next_obs)
        reward = reward_state + self.ctrl_cost_weight * reward_ctrl
        return reward

    @staticmethod
    def action_reward(action: jax.Array) -> jax.Array:
        """Computes the reward/penalty for the given action"""
        return -(action**2).sum(-1)

    def state_reward(self, obs: jax.Array, next_obs: jax.Array) -> jax.Array:
        """Computes the reward for the given observations"""
        if self.encode_angle:
            next_obs = decode_angles(next_obs, angle_idx=self._angle_idx)
        pos_diff = next_obs[..., :2] - self.goal[:2]
        theta_diff = next_obs[..., 2] - self.goal[2]
        pos_dist = jnp.sqrt(jnp.sum(jnp.square(pos_diff), axis=-1))
        theta_dist = jnp.abs(((theta_diff + jnp.pi) % (2 * jnp.pi)) - jnp.pi)
        total_dist = jnp.sqrt(pos_dist**2 + theta_dist**2)
        reward = self.tolerance_reward(total_dist)
        return reward


def cost_fn(xy, obstacles) -> jax.Array:
    total = 0.0
    for obstacle in obstacles:
        position, radius = jnp.asarray(obstacle[:2]), obstacle[2]
        distance = jnp.linalg.norm(xy - position)
        total += jnp.where(distance >= radius, 0.0, 1.0)
    out = 1.0 - in_arena(xy)
<<<<<<< HEAD
    return total + out
=======
    # FIXME (yarden): decide what to do with the zero here.
    return total + out * 0
>>>>>>> e9bb956e


def in_arena(xy, scale=1.0):
    x, y = xy[..., 0], xy[..., 1]
    in_bounds = lambda x, lower, upper: jnp.where(
        (x >= lower * scale) & (x <= upper * scale), True, False
    )
    in_x = in_bounds(x, *X_LIM)
    in_y = in_bounds(y, *Y_LIM)
    return jnp.asarray(in_x & in_y, dtype=jnp.float32)


class RCCar(Env):
    def __init__(
        self,
        car_model_params: dict,
        ctrl_cost_weight: float = 0.005,
        encode_angle: bool = True,
        use_obs_noise: bool = False,
        margin_factor: float = 10.0,
        max_throttle: float = 1.0,
        dt: float = 1 / 30.0,
        obstacles: list[tuple[float, float, float]] = [(0.75, -0.75, 0.2)],
<<<<<<< HEAD
=======
        sample_init_pose: bool = True,
>>>>>>> e9bb956e
        *,
        hardware: HardwareDynamics | None = None,
    ):
        self.goal = jnp.array([0.0, 0.0, 0.0])
        self.obstacles = obstacles
        self.init_pose = jnp.array([1.42, -1.04, jnp.pi])
        self.sample_init_pose = sample_init_pose
        self.angle_idx = 2
        self._obs_noise_stds = OBS_NOISE_STD_SIM_CAR
        self.dim_action = (2,)
        self.dim_state = (7,) if encode_angle else (6,)
        self.encode_angle = encode_angle
        self.max_throttle = jnp.clip(max_throttle, 0.0, 1.0)
        self.dynamics_model: RaceCarDynamics | HardwareDynamics = (
            RaceCarDynamics(dt=dt) if hardware is None else hardware
        )
        self.sys = CarParams(**car_model_params)
        self.use_obs_noise = use_obs_noise
        self.reward_model = RCCarEnvReward(
            goal=self.goal,
            ctrl_cost_weight=ctrl_cost_weight,
            encode_angle=self.encode_angle,
            margin_factor=margin_factor,
        )

    def _obs(self, state: jnp.array, rng: jax.random.PRNGKey) -> jnp.array:
        """Adds observation noise to the state"""
        assert state.shape[-1] == 6
        # add observation noise
        if self.use_obs_noise:
            obs = state + self._obs_noise_stds * jax.random.normal(
                rng, shape=self.dim_state
            )
        else:
            obs = state
        if self.encode_angle:
            obs = encode_angles(obs, self.angle_idx)
        assert (obs.shape[-1] == 7 and self.encode_angle) or (
            obs.shape[-1] == 6 and not self.encode_angle
        )
        return obs

    def reset(self, rng: jax.Array) -> State:
        """Resets the environment to a random initial state close to the initial pose"""
        key_pos, key_vel, key_obs = jax.random.split(rng, 3)
        if isinstance(self.dynamics_model, HardwareDynamics):
            init_state = self.dynamics_model.mocap_state()
        else:

            def sample_init_pos(ins):
                _, key = ins
                key, nkey = jax.random.split(key, 2)
                x_key, y_key = jax.random.split(key, 2)
                init_x = jax.random.uniform(x_key, shape=(1,), minval=1.25, maxval=3.0)
                init_y = jax.random.uniform(y_key, shape=(1,), minval=-1.5, maxval=1.5)
                init_pos = jnp.concatenate([init_x, init_y])
                return init_pos, nkey

            # Iterate until found a feasible initial position. Compare first key to make sure that sampling actually happens.
<<<<<<< HEAD
            init_pos, key_pos = jax.lax.while_loop(
                lambda ins: (cost_fn(ins[0], self.obstacles) > 0.0)
                | ((ins[1] == key_pos).all()),
                sample_init_pos,
                (self.init_pose[:2], key_pos),
            )
            init_theta = self.init_pose[2:] + jax.random.uniform(
                key_pos, shape=(1,), minval=-jnp.pi, maxval=jnp.pi
            )
=======
            if self.sample_init_pose:
                init_pos, key_pos = jax.lax.while_loop(
                    lambda ins: (cost_fn(ins[0], self.obstacles) > 0.0)
                    | ((ins[1] == key_pos).all()),
                    sample_init_pos,
                    (self.init_pose[:2], key_pos),
                )
                init_theta = self.init_pose[2:] + jax.random.uniform(
                    key_pos, shape=(1,), minval=-jnp.pi, maxval=jnp.pi
                )
            else:
                init_pos = self.init_pose[:2] + jax.random.uniform(
                    key_pos, shape=(2,), minval=-0.10, maxval=0.10
                )
                init_theta = self.init_pose[2:] + jax.random.uniform(
                    key_pos, shape=(1,), minval=-0.10 * jnp.pi, maxval=0.10 * jnp.pi
                )
>>>>>>> e9bb956e
            init_vel = jnp.zeros((3,)) + jnp.array(
                [0.005, 0.005, 0.02]
            ) * jax.random.normal(key_vel, shape=(3,))
            init_state = jnp.concatenate([init_pos, init_theta, init_vel])
        init_state = self._obs(init_state, rng=key_obs)
        return State(
            pipeline_state=init_state,
            obs=init_state,
            reward=jnp.array(0.0),
            done=jnp.array(0.0),
            info={"cost": jnp.array(0.0)},
        )

    def step(self, state: State, action: jax.Array) -> State:
        assert action.shape[-1:] == self.dim_action
        action = jnp.clip(action, -1.0, 1.0)
        action = action.at[1].set(self.max_throttle * action[1])
        obs = state.pipeline_state
        if self.encode_angle:
            dynamics_state = decode_angles(obs, self.angle_idx)
        next_dynamics_state, step_info = self.dynamics_model.step(
            dynamics_state, action, self.sys
        )
        # FIXME (yarden): hard-coded key is bad here.
        next_obs = self._obs(next_dynamics_state, rng=jax.random.PRNGKey(0))
        reward = self.reward_model.forward(obs=None, action=action, next_obs=next_obs)
        cost = cost_fn(obs[..., :2], self.obstacles)
        done = 1.0 - in_arena(next_obs[..., :2], 2.0)
        info = {**state.info, "cost": cost, **step_info}
        next_state = State(
            pipeline_state=next_obs,
            obs=next_obs,
            reward=reward,
            done=done,
            metrics=state.metrics,
            info=info,
        )
        return next_state

    @property
    def observation_size(self) -> int:
        if self.encode_angle:
            return 7
        else:
            return 6

    @property
    def action_size(self) -> int:
        # [steering, throttle]
        return 2

    def backend(self) -> str:
        return "positional"


def render(env, policy, steps, rng):
    import numpy as np

    _, trajectory = rollout(env, policy, steps, rng)
    trajectory = jax.tree_map(lambda x: x[:, 0], trajectory.obs)
    if env.encode_angle:
        trajectory = decode_angles(trajectory, 2)
    images = [
        draw_scene(trajectory, timestep, env.obstacles) for timestep in range(steps)
    ]
    return np.asanyarray(images).transpose(0, 3, 1, 2)


def draw_scene(obs, timestep, obstacles):
    from matplotlib.backends.backend_agg import FigureCanvasAgg as FigureCanvas
    from matplotlib.figure import Figure
    from matplotlib.patches import Circle, Rectangle

    # Create a figure and axis
    fig = Figure(figsize=(2.5, 2.5), dpi=300)
    canvas = FigureCanvas(fig)
    ax = fig.gca()
    pos_domain_size = 3.5
    ax.set_xlim(-pos_domain_size, pos_domain_size)
    ax.set_ylim(-pos_domain_size, pos_domain_size)
    target_center = (0, 0)
    colors = ["red", "white", "blue"]
    radii = [0.3, 0.2, 0.1]

    for radius, color in zip(radii, colors):
        circle = Circle(target_center, radius, color=color, ec="black", lw=0.5)
        ax.add_patch(circle)
    # Rotate coordinates if required
    rotated_trajectory = rotate_coordinates(obs, encode_angle=False)
    # Plot the car's position and velocity at the specified timestep
    x, y = rotated_trajectory[timestep, 0], rotated_trajectory[timestep, 1]
    vx, vy = rotated_trajectory[timestep, 3], rotated_trajectory[timestep, 4]
    car_width, car_length = 0.07, 0.2
    car = Rectangle(
        (x - car_length / 2, y - car_width / 2),
        car_length,
        car_width,
        angle=rotated_trajectory[timestep, 2] * 180 / np.pi,
        color="green",
        alpha=0.7,
        ec="black",
        rotation_point="center",
    )
    ax.add_patch(car)
    for obstacle in obstacles:
        position, radius = obstacle[:2], obstacle[2]
        obstacle_position = jnp.array([position[1], -position[0]])
        obstacle = Circle(
            obstacle_position, radius, color="gray", alpha=0.5, ec="black", lw=1.5
        )
        ax.add_patch(obstacle)
    ax.quiver(
        x,
        y,
        vx,
        vy,
        color="blue",
        scale=10,
        headlength=3,
        headaxislength=3,
        headwidth=3,
        linewidth=0.5,
    )
    ax.grid(True, linewidth=0.5, c="gainsboro", zorder=0)
    # Render figure to canvas and retrieve RGB array
    canvas.draw()
    image = np.frombuffer(canvas.tostring_rgb(), dtype="uint8").copy()
    image = image.reshape(*reversed(canvas.get_width_height()), 3)
    return image<|MERGE_RESOLUTION|>--- conflicted
+++ resolved
@@ -155,12 +155,8 @@
         distance = jnp.linalg.norm(xy - position)
         total += jnp.where(distance >= radius, 0.0, 1.0)
     out = 1.0 - in_arena(xy)
-<<<<<<< HEAD
-    return total + out
-=======
     # FIXME (yarden): decide what to do with the zero here.
     return total + out * 0
->>>>>>> e9bb956e
 
 
 def in_arena(xy, scale=1.0):
@@ -184,10 +180,7 @@
         max_throttle: float = 1.0,
         dt: float = 1 / 30.0,
         obstacles: list[tuple[float, float, float]] = [(0.75, -0.75, 0.2)],
-<<<<<<< HEAD
-=======
         sample_init_pose: bool = True,
->>>>>>> e9bb956e
         *,
         hardware: HardwareDynamics | None = None,
     ):
@@ -247,17 +240,6 @@
                 return init_pos, nkey
 
             # Iterate until found a feasible initial position. Compare first key to make sure that sampling actually happens.
-<<<<<<< HEAD
-            init_pos, key_pos = jax.lax.while_loop(
-                lambda ins: (cost_fn(ins[0], self.obstacles) > 0.0)
-                | ((ins[1] == key_pos).all()),
-                sample_init_pos,
-                (self.init_pose[:2], key_pos),
-            )
-            init_theta = self.init_pose[2:] + jax.random.uniform(
-                key_pos, shape=(1,), minval=-jnp.pi, maxval=jnp.pi
-            )
-=======
             if self.sample_init_pose:
                 init_pos, key_pos = jax.lax.while_loop(
                     lambda ins: (cost_fn(ins[0], self.obstacles) > 0.0)
@@ -275,7 +257,6 @@
                 init_theta = self.init_pose[2:] + jax.random.uniform(
                     key_pos, shape=(1,), minval=-0.10 * jnp.pi, maxval=0.10 * jnp.pi
                 )
->>>>>>> e9bb956e
             init_vel = jnp.zeros((3,)) + jnp.array(
                 [0.005, 0.005, 0.02]
             ) * jax.random.normal(key_vel, shape=(3,))
