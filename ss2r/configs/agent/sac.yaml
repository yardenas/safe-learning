defaults:
<<<<<<< HEAD
  - penalizer: lagrangian
=======
  - robustness: null
>>>>>>> 5a75f882

name: sac
learning_rate: 3e-4
critic_learning_rate: 3e-4
cost_critic_learning_rate: 3e-4
discounting: 0.99
safety_discounting: 0.99
batch_size: 256
num_trajectories_per_env: 1
normalize_observations: True
reward_scaling: 1.0
tau: 0.005
min_replay_size: 0
max_replay_size: 1000000
grad_updates_per_step: 512
deterministic_eval: true
hidden_layer_sizes: [128, 128]
activation: swish
propagation: standard
<<<<<<< HEAD
cost_q_transform: cvar
cvar_confidence: 0.95
=======
lagrange_multiplier: 0.0001
penalty_multiplier: 5e-8
penalty_multiplier_factor: 8e-6
>>>>>>> 5a75f882
<|MERGE_RESOLUTION|>--- conflicted
+++ resolved
@@ -1,9 +1,6 @@
 defaults:
-<<<<<<< HEAD
+  - robustness: null
   - penalizer: lagrangian
-=======
-  - robustness: null
->>>>>>> 5a75f882
 
 name: sac
 learning_rate: 3e-4
@@ -22,12 +19,4 @@
 deterministic_eval: true
 hidden_layer_sizes: [128, 128]
 activation: swish
-propagation: standard
-<<<<<<< HEAD
-cost_q_transform: cvar
-cvar_confidence: 0.95
-=======
-lagrange_multiplier: 0.0001
-penalty_multiplier: 5e-8
-penalty_multiplier_factor: 8e-6
->>>>>>> 5a75f882
+propagation: standard