--- conflicted
+++ resolved
@@ -13,17 +13,12 @@
 
 environment:
   train_params:
-    gain: [0, 1]
+    gain: [0, 5]
     gear: [0., 0.]
 
   eval_params:
-<<<<<<< HEAD
-    gain: [0, 1]
-    gear: [0., 50.]
-=======
-    mass: [0.0, 0.0]
+    gain: [0, 5]
     gear: [0., 300.]
->>>>>>> e03a504d
 
 agent:
   grad_updates_per_step: 256
