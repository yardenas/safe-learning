--- conflicted
+++ resolved
@@ -4,15 +4,6 @@
   - _self_
 
 agent:
-<<<<<<< HEAD
   pessimism: 200
   optimism: 15
-  pure_exploration_steps: 30000
-=======
-  pessimism: 50
-  optimism: 20 # optimism is required to scale uncertainty
-  pure_exploration_steps: 20000
-  penalizer:
-    initial_eta: 1.
-    eta_rate: 8e-6
->>>>>>> 5f472a26
+  pure_exploration_steps: 30000